--- conflicted
+++ resolved
@@ -10,13 +10,8 @@
   isBidRequestValid: function (bid) {
     return !!(bid.params.mid);
   },
-<<<<<<< HEAD
   buildRequests: function (validBidRequests, bidderRequest) {
-    var i, l, j, k, bid, _key, _value, reqParams;
-=======
-  buildRequests: function (validBidRequests) {
     var i, l, j, k, bid, _key, _value, reqParams, netRevenue;
->>>>>>> ebf5e61e
     var request = [];
     var globalParams = [ [ 'adxDomain', 'adx.adform.net' ], [ 'fd', 1 ], [ 'url', null ], [ 'tid', null ] ];
     var bids = JSON.parse(JSON.stringify(validBidRequests));
