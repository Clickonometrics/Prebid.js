import Adapter from 'src/adapter';
import bidfactory from 'src/bidfactory';
import * as utils from 'src/utils';
import { ajax } from 'src/ajax';
import { STATUS, S2S } from 'src/constants';
import { cookieSet } from 'src/cookie.js';
import adaptermanager from 'src/adaptermanager';
import { config } from 'src/config';
import { VIDEO } from 'src/mediaTypes';
import { isValid } from 'src/adapters/bidderFactory';
import includes from 'core-js/library/fn/array/includes';

const getConfig = config.getConfig;

const TYPE = S2S.SRC;
let _synced = false;
const DEFAULT_S2S_TTL = 60;
const DEFAULT_S2S_CURRENCY = 'USD';
const DEFAULT_S2S_NETREVENUE = true;

let _s2sConfig;

const s2sDefaultConfig = {
  enabled: false,
  timeout: 1000,
  maxBids: 1,
  adapter: 'prebidServer'
};

config.setDefaults({
  's2sConfig': s2sDefaultConfig
});

// accountId and bidders params are not included here, should be configured by end-user
const availVendorDefaults = {
  'appnexus': {
    adapter: 'prebidServer',
    cookieSet: false,
    enabled: true,
    endpoint: '//prebid.adnxs.com/pbs/v1/auction',
    syncEndpoint: '//prebid.adnxs.com/pbs/v1/cookie_sync',
    timeout: 1000
  },
  'rubicon': {
    adapter: 'prebidServer',
    cookieSet: false,
    enabled: true,
    endpoint: '//prebid-server.rubiconproject.com/auction',
    syncEndpoint: '//prebid-server.rubiconproject.com/cookie_sync',
    timeout: 500
  }
};

/**
 * Set config for server to server header bidding
 * @typedef {Object} options - required
 * @property {boolean} enabled enables S2S bidding
 * @property {string[]} bidders bidders to request S2S
 * @property {string} endpoint endpoint to contact
 *  === optional params below ===
 * @property {number} [timeout] timeout for S2S bidders - should be lower than `pbjs.requestBids({timeout})`
 * @property {boolean} [cacheMarkup] whether to cache the adm result
 * @property {string} [adapter] adapter code to use for S2S
 * @property {string} [syncEndpoint] endpoint URL for syncing cookies
 * @property {string} [cookieSetUrl] url for cookie set library, if passed then cookieSet is enabled
 */
function setS2sConfig(options) {
  if (options.defaultVendor) {
    let vendor = options.defaultVendor;
    let optionKeys = Object.keys(options);

    if (availVendorDefaults.hasOwnProperty(vendor)) {
      // vendor keys will be set if either: the key was not specified by user
      // or if the user did not set their own distinct value (ie using the system default) to override the vendor
      Object.keys(availVendorDefaults[vendor]).forEach(function(vendorKey) {
        if (s2sDefaultConfig[vendorKey] === options[vendorKey] || !includes(optionKeys, vendorKey)) {
          options[vendorKey] = availVendorDefaults[vendor][vendorKey];
        }
      });
    } else {
      utils.logError('Incorrect or unavailable prebid server default vendor option: ' + vendor);
      return false;
    }
  }

  let keys = Object.keys(options);

  if (['accountId', 'bidders', 'endpoint'].filter(key => {
    if (!includes(keys, key)) {
      utils.logError(key + ' missing in server to server config');
      return true;
    }
    return false;
  }).length > 0) {
    return;
  }

  _s2sConfig = options;
  if (options.syncEndpoint) {
    queueSync(options.bidders);
  }
}
getConfig('s2sConfig', ({s2sConfig}) => setS2sConfig(s2sConfig));

/**
 * @param  {Array} bidderCodes list of bidders to request user syncs for.
 */
function queueSync(bidderCodes) {
  if (_synced) {
    return;
  }
  _synced = true;
  const payload = JSON.stringify({
    uuid: utils.generateUUID(),
    bidders: bidderCodes
  });
  ajax(_s2sConfig.syncEndpoint, (response) => {
    try {
      response = JSON.parse(response);
      response.bidder_status.forEach(bidder => doBidderSync(bidder.usersync.type, bidder.usersync.url, bidder.bidder));
    } catch (e) {
      utils.logError(e);
    }
  },
  payload, {
    contentType: 'text/plain',
    withCredentials: true
  });
}

/**
 * Run a cookie sync for the given type, url, and bidder
 *
 * @param {string} type the type of sync, "image", "redirect", "iframe"
 * @param {string} url the url to sync
 * @param {string} bidder name of bidder doing sync for
 */
function doBidderSync(type, url, bidder) {
  if (!url) {
    utils.logError(`No sync url for bidder "${bidder}": ${url}`);
  } else if (type === 'image' || type === 'redirect') {
    utils.logMessage(`Invoking image pixel user sync for bidder: "${bidder}"`);
    utils.triggerPixel(url);
  } else if (type == 'iframe') {
    utils.logMessage(`Invoking iframe user sync for bidder: "${bidder}"`);
    utils.insertUserSyncIframe(url);
  } else {
    utils.logError(`User sync type "${type}" not supported for bidder: "${bidder}"`);
  }
}

/**
 * Try to convert a value to a type.
 * If it can't be done, the value will be returned.
 *
 * @param {string} typeToConvert The target type. e.g. "string", "number", etc.
 * @param {*} value The value to be converted into typeToConvert.
 */
function tryConvertType(typeToConvert, value) {
  if (typeToConvert === 'string') {
    return value && value.toString();
  } else if (typeToConvert === 'number') {
    return Number(value);
  } else {
    return value;
  }
}

const tryConvertString = tryConvertType.bind(null, 'string');
const tryConvertNumber = tryConvertType.bind(null, 'number');

const paramTypes = {
  'appnexus': {
    'member': tryConvertString,
    'invCode': tryConvertString,
    'placementId': tryConvertNumber
  },
  'rubicon': {
    'accountId': tryConvertNumber,
    'siteId': tryConvertNumber,
    'zoneId': tryConvertNumber
  },
  'indexExchange': {
    'siteID': tryConvertNumber
  },
  'audienceNetwork': {
    'placementId': tryConvertString
  },
  'pubmatic': {
    'publisherId': tryConvertString,
    'adSlot': tryConvertString
  },
  'districtm': {
    'member': tryConvertString,
    'invCode': tryConvertString,
    'placementId': tryConvertNumber
  },
  'pulsepoint': {
    'cf': tryConvertString,
    'cp': tryConvertNumber,
    'ct': tryConvertNumber
  },
  'conversant': {
    'site_id': tryConvertString,
    'secure': tryConvertNumber,
    'mobile': tryConvertNumber
  },
};

/*
 * Modify an adunit's bidder parameters to match the expected parameter types
 */
function convertTypes(adUnits) {
  adUnits.forEach(adUnit => {
    adUnit.bids.forEach(bid => {
      // aliases use the base bidder's paramTypes
      const bidder = adaptermanager.aliasRegistry[bid.bidder] || bid.bidder;
      const types = paramTypes[bidder] || [];

      Object.keys(types).forEach(key => {
        if (bid.params[key]) {
          bid.params[key] = types[key](bid.params[key]);

          // don't send invalid values
          if (isNaN(bid.params[key])) {
            delete bid.params.key;
          }
        }
      });
    });
  });
}

function _getDigiTrustQueryParams() {
  function getDigiTrustId() {
    let digiTrustUser = window.DigiTrust && (config.getConfig('digiTrustId') || window.DigiTrust.getUser({member: 'T9QSFKPDN9'}));
    return (digiTrustUser && digiTrustUser.success && digiTrustUser.identity) || null;
  }
  let digiTrustId = getDigiTrustId();
  // Verify there is an ID and this user has not opted out
  if (!digiTrustId || (digiTrustId.privacy && digiTrustId.privacy.optout)) {
    return null;
  }
  return {
    id: digiTrustId.id,
    keyv: digiTrustId.keyv,
    pref: 0
  };
}

function _appendSiteAppDevice(request) {
  if (!request) return;

  // ORTB specifies app OR site
  if (typeof config.getConfig('app') === 'object') {
    request.app = config.getConfig('app');
    request.app.publisher = {id: _s2sConfig.accountId}
  } else {
    request.site = {
      publisher: { id: _s2sConfig.accountId },
      page: utils.getTopWindowUrl()
    }
  }
  if (typeof config.getConfig('device') === 'object') {
    request.device = config.getConfig('device');
  }
}

/*
 * Protocol spec for legacy endpoint
 * e.g., https://<prebid-server-url>/v1/auction
 */
const LEGACY_PROTOCOL = {

  buildRequest(s2sBidRequest, bidRequests, adUnits) {
    // pbs expects an ad_unit.video attribute if the imp is video
    adUnits.forEach(adUnit => {
      const videoMediaType = utils.deepAccess(adUnit, 'mediaTypes.video');
      if (videoMediaType) {
        adUnit.video = Object.assign({}, videoMediaType);
        delete adUnit.mediaTypes;
        // default is assumed to be 'banner' so if there is a video type
        // we assume video only until PBS can support multi-format auction
        adUnit.media_types = [VIDEO];
      }
    });

    const request = {
      account_id: _s2sConfig.accountId,
      tid: s2sBidRequest.tid,
      max_bids: _s2sConfig.maxBids,
      timeout_millis: _s2sConfig.timeout,
      secure: _s2sConfig.secure,
      cache_markup: _s2sConfig.cacheMarkup === 1 || _s2sConfig.cacheMarkup === 2 ? _s2sConfig.cacheMarkup : 0,
      url: utils.getTopWindowUrl(),
      prebid_version: '$prebid.version$',
      ad_units: adUnits,
      is_debug: !!getConfig('debug'),
    };

    _appendSiteAppDevice(request);

    let digiTrust = _getDigiTrustQueryParams();
    if (digiTrust) {
      request.digiTrust = digiTrust;
    }

    return request;
  },

  interpretResponse(result, bidRequests, requestedBidders) {
    const bids = [];

    if (result.status === 'OK' || result.status === 'no_cookie') {
      if (result.bidder_status) {
        result.bidder_status.forEach(bidder => {
          if (bidder.no_cookie) {
            doBidderSync(bidder.usersync.type, bidder.usersync.url, bidder.bidder);
          }
        });
      }

      // do client-side syncs if available
      requestedBidders.forEach(bidder => {
        let clientAdapter = adaptermanager.getBidAdapter(bidder);
        if (clientAdapter && clientAdapter.registerSyncs) {
          clientAdapter.registerSyncs([]);
        }
      });

      if (result.bids) {
        result.bids.forEach(bidObj => {
          const bidRequest = utils.getBidRequest(bidObj.bid_id, bidRequests);
          const cpm = bidObj.price;
          const status = cpm !== 0 ? STATUS.GOOD : STATUS.NO_BID;
          let bidObject = bidfactory.createBid(status, bidRequest);

          bidObject.source = TYPE;
          bidObject.creative_id = bidObj.creative_id;
          bidObject.bidderCode = bidObj.bidder;
          bidObject.cpm = cpm;
          if (bidObj.cache_id) {
            bidObject.cache_id = bidObj.cache_id;
          }
          if (bidObj.cache_url) {
            bidObject.cache_url = bidObj.cache_url;
          }
          // From ORTB see section 4.2.3: adm Optional means of conveying ad markup in case the bid wins; supersedes the win notice if markup is included in both.
          if (bidObj.media_type === VIDEO) {
            bidObject.mediaType = VIDEO;
            if (bidObj.adm) {
              bidObject.vastXml = bidObj.adm;
            }
            if (bidObj.nurl) {
              bidObject.vastUrl = bidObj.nurl;
            }
            // when video bid is already cached by Prebid Server, videoCacheKey and vastUrl should be provided properly
            if (bidObj.cache_id && bidObj.cache_url) {
              bidObject.videoCacheKey = bidObj.cache_id;
              bidObject.vastUrl = bidObj.cache_url;
            }
          } else {
            if (bidObj.adm && bidObj.nurl) {
              bidObject.ad = bidObj.adm;
              bidObject.ad += utils.createTrackPixelHtml(decodeURIComponent(bidObj.nurl));
            } else if (bidObj.adm) {
              bidObject.ad = bidObj.adm;
            } else if (bidObj.nurl) {
              bidObject.adUrl = bidObj.nurl;
            }
          }

          bidObject.width = bidObj.width;
          bidObject.height = bidObj.height;
          bidObject.adserverTargeting = bidObj.ad_server_targeting;
          if (bidObj.deal_id) {
            bidObject.dealId = bidObj.deal_id;
          }
          bidObject.requestId = bidObj.bid_id;
          bidObject.creativeId = bidObj.creative_id;

          // TODO: Remove when prebid-server returns ttl, currency and netRevenue
          bidObject.ttl = (bidObj.ttl) ? bidObj.ttl : DEFAULT_S2S_TTL;
          bidObject.currency = (bidObj.currency) ? bidObj.currency : DEFAULT_S2S_CURRENCY;
          bidObject.netRevenue = (bidObj.netRevenue) ? bidObj.netRevenue : DEFAULT_S2S_NETREVENUE;

          if (result.burl) { bidObject.burl = result.burl; }

          bids.push({ adUnit: bidObj.code, bid: bidObject });
        });
      }
    }

    return bids;
  }
};

/*
 * Protocol spec for OpenRTB endpoint
 * e.g., https://<prebid-server-url>/v1/openrtb2/auction
 */
const OPEN_RTB_PROTOCOL = {

  bidMap: {},

  buildRequest(s2sBidRequest, bidRequests, adUnits) {
    let imps = [];
    let aliases = {};

    // transform ad unit into array of OpenRTB impression objects
    adUnits.forEach(adUnit => {
      adUnit.bids.forEach(bid => {
        // OpenRTB response contains the adunit code and bidder name. These are
        // combined to create a unique key for each bid since an id isn't returned
        const key = `${adUnit.code}${bid.bidder}`;
        this.bidMap[key] = bid;

        // check for and store valid aliases to add to the request
        if (adaptermanager.aliasRegistry[bid.bidder]) {
          aliases[bid.bidder] = adaptermanager.aliasRegistry[bid.bidder];
        }
      });

      let banner;
      // default to banner if mediaTypes isn't defined
      if (utils.isEmpty(adUnit.mediaTypes)) {
        const sizeObjects = adUnit.sizes.map(size => ({ w: size.w, h: size.h }));
        banner = {format: sizeObjects};
      }

      const bannerParams = utils.deepAccess(adUnit, 'mediaTypes.banner');
      if (bannerParams && bannerParams.sizes) {
        const sizes = utils.parseSizesInput(bannerParams.sizes);

        // get banner sizes in form [{ w: <int>, h: <int> }, ...]
        const format = sizes.map(size => {
          const [ width, height ] = size.split('x');
          const w = parseInt(width, 10);
          const h = parseInt(height, 10);
          return { w, h };
        });

        banner = {format};
      }

      let video;
      const videoParams = utils.deepAccess(adUnit, 'mediaTypes.video');
      if (!utils.isEmpty(videoParams)) {
        video = videoParams;
      }

      // get bidder params in form { <bidder code>: {...params} }
      const ext = adUnit.bids.reduce((acc, bid) => {
        acc[bid.bidder] = bid.params;
        return acc;
      }, {});

      const imp = { id: adUnit.code, ext, secure: _s2sConfig.secure };

      if (banner) { imp.banner = banner; }
      if (video) { imp.video = video; }

      imps.push(imp);
    });

    const request = {
      id: s2sBidRequest.tid,
      source: {tid: s2sBidRequest.tid},
      tmax: _s2sConfig.timeout,
      imp: imps,
      test: getConfig('debug') ? 1 : 0,
    };

    _appendSiteAppDevice(request);

    const digiTrust = _getDigiTrustQueryParams();
    if (digiTrust) {
      request.user = { ext: { digitrust: digiTrust } };
    }

<<<<<<< HEAD
    if (bidRequests && bidRequests[0].gdprConsent) {
      request.regs = { ext: { gdpr: bidRequests[0].gdprConsent.consentRequired ? 1 : 0 } };
      request.user = { ext: { consent: bidRequests[0].gdprConsent.consentString } };
=======
    if (!utils.isEmpty(aliases)) {
      request.ext = { prebid: { aliases } };
>>>>>>> 1b9d022e
    }

    return request;
  },

  interpretResponse(response, bidRequests, requestedBidders) {
    const bids = [];

    if (response.seatbid) {
      // a seatbid object contains a `bid` array and a `seat` string
      response.seatbid.forEach(seatbid => {
        (seatbid.bid || []).forEach(bid => {
          const bidRequest = utils.getBidRequest(
            this.bidMap[`${bid.impid}${seatbid.seat}`],
            bidRequests
          );

          const cpm = bid.price;
          const status = cpm !== 0 ? STATUS.GOOD : STATUS.NO_BID;
          let bidObject = bidfactory.createBid(status, bidRequest);

          bidObject.source = TYPE;
          bidObject.bidderCode = seatbid.seat;
          bidObject.cpm = cpm;

          if (utils.deepAccess(bid, 'ext.prebid.type') === VIDEO) {
            bidObject.mediaType = VIDEO;
            if (bid.adm) { bidObject.vastXml = bid.adm; }
            if (bid.nurl) { bidObject.vastUrl = bid.nurl; }
          } else { // banner
            if (bid.adm && bid.nurl) {
              bidObject.ad = bid.adm;
              bidObject.ad += utils.createTrackPixelHtml(decodeURIComponent(bid.nurl));
            } else if (bid.adm) {
              bidObject.ad = bid.adm;
            } else if (bid.nurl) {
              bidObject.adUrl = bid.nurl;
            }
          }

          bidObject.width = bid.w;
          bidObject.height = bid.h;
          if (bid.dealid) { bidObject.dealId = bid.dealid; }
          bidObject.requestId = bid.id;
          bidObject.creative_id = bid.crid;
          bidObject.creativeId = bid.crid;
          if (bid.burl) { bidObject.burl = bid.burl; }

          // TODO: Remove when prebid-server returns ttl, currency and netRevenue
          bidObject.ttl = (bid.ttl) ? bid.ttl : DEFAULT_S2S_TTL;
          bidObject.currency = (bid.currency) ? bid.currency : DEFAULT_S2S_CURRENCY;
          bidObject.netRevenue = (bid.netRevenue) ? bid.netRevenue : DEFAULT_S2S_NETREVENUE;

          bids.push({ adUnit: bid.impid, bid: bidObject });
        });
      });
    }

    return bids;
  }
};

/*
 * Returns the required protocol adapter to communicate with the configured
 * endpoint. The adapter is an object containing `buildRequest` and
 * `interpretResponse` functions.
 *
 * Usage:
 * // build JSON payload to send to server
 * const request = protocol().buildRequest(s2sBidRequest, adUnits);
 *
 * // turn server response into bid object array
 * const bids = protocol().interpretResponse(response, bidRequests, requestedBidders);
 */
const protocolAdapter = () => {
  const OPEN_RTB_PATH = 'openrtb2/auction';

  const endpoint = (_s2sConfig && _s2sConfig.endpoint) || '';
  const isOpenRtb = ~endpoint.indexOf(OPEN_RTB_PATH);

  return isOpenRtb ? OPEN_RTB_PROTOCOL : LEGACY_PROTOCOL;
};

/**
 * Bidder adapter for Prebid Server
 */
export function PrebidServer() {
  const baseAdapter = new Adapter('prebidServer');

  /* Prebid executes this function when the page asks to send out bid requests */
  baseAdapter.callBids = function(s2sBidRequest, bidRequests, addBidResponse, done, ajax) {
    const adUnits = utils.deepClone(s2sBidRequest.ad_units);

    convertTypes(adUnits);

    // at this point ad units should have a size array either directly or mapped so filter for that
    const adUnitsWithSizes = adUnits.filter(unit => unit.sizes && unit.sizes.length);

    // in case config.bidders contains invalid bidders, we only process those we sent requests for
    const requestedBidders = adUnitsWithSizes
      .map(adUnit => adUnit.bids.map(bid => bid.bidder).filter(utils.uniques))
      .reduce(utils.flatten)
      .filter(utils.uniques);

    const request = protocolAdapter().buildRequest(s2sBidRequest, bidRequests, adUnitsWithSizes);
    const requestJson = JSON.stringify(request);

    ajax(
      _s2sConfig.endpoint,
      response => handleResponse(response, requestedBidders, bidRequests, addBidResponse, done),
      requestJson,
      { contentType: 'text/plain', withCredentials: true }
    );
  };

  /* Notify Prebid of bid responses so bids can get in the auction */
  function handleResponse(response, requestedBidders, bidRequests, addBidResponse, done) {
    let result;

    try {
      result = JSON.parse(response);

      const bids = protocolAdapter().interpretResponse(
        result,
        bidRequests,
        requestedBidders
      );

      bids.forEach(({adUnit, bid}) => {
        if (isValid(adUnit, bid, bidRequests)) {
          addBidResponse(adUnit, bid);
        }
      });

      if (result.status === 'no_cookie' && _s2sConfig.cookieSet && typeof _s2sConfig.cookieSetUrl === 'string') {
        // cookie sync
        cookieSet(_s2sConfig.cookieSetUrl);
      }
    } catch (error) {
      utils.logError(error);
    }

    if (!result || (result.status && includes(result.status, 'Error'))) {
      utils.logError('error parsing response: ', result.status);
    }

    done();
  }

  return Object.assign(this, {
    callBids: baseAdapter.callBids,
    setBidderCode: baseAdapter.setBidderCode,
    type: TYPE
  });
}

adaptermanager.registerBidAdapter(new PrebidServer(), 'prebidServer');<|MERGE_RESOLUTION|>--- conflicted
+++ resolved
@@ -478,14 +478,13 @@
       request.user = { ext: { digitrust: digiTrust } };
     }
 
-<<<<<<< HEAD
+    if (!utils.isEmpty(aliases)) {
+      request.ext = { prebid: { aliases } };
+    }
+
     if (bidRequests && bidRequests[0].gdprConsent) {
       request.regs = { ext: { gdpr: bidRequests[0].gdprConsent.consentRequired ? 1 : 0 } };
       request.user = { ext: { consent: bidRequests[0].gdprConsent.consentString } };
-=======
-    if (!utils.isEmpty(aliases)) {
-      request.ext = { prebid: { aliases } };
->>>>>>> 1b9d022e
     }
 
     return request;
