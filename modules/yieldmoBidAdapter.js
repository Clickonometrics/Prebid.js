import * as utils from 'src/utils';
import { registerBidder } from 'src/adapters/bidderFactory';

const BIDDER_CODE = 'yieldmo';
const CURRENCY = 'USD';
const TIME_TO_LIVE = 300;
const NET_REVENUE = true;
const SYNC_ENDPOINT = 'https://static.yieldmo.com/blank.min.html?orig=';
const SERVER_ENDPOINT = 'https://ads.yieldmo.com/exchange/prebid';
const localWindow = getTopWindow();

export const spec = {
  code: BIDDER_CODE,
  supportedMediaTypes: ['banner'],
  /**
    * Determines whether or not the given bid request is valid.
    * @param {object} bid, bid to validate
    * @return boolean, true if valid, otherwise false
    */
  isBidRequestValid: function(bid) {
    return !!(bid && bid.adUnitCode && bid.bidId);
  },
  /**
   * Make a server request from the list of BidRequests.
   *
   * @param {BidRequest[]} bidRequests A non-empty list of bid requests which should be sent to the Server.
   * @return ServerRequest Info describing the request to the server.
   */
  buildRequests: function(bidRequests) {
    let serverRequest = {
      p: [],
      page_url: utils.getTopWindowUrl(),
      bust: new Date().getTime().toString(),
      pr: utils.getTopWindowReferrer(),
      scrd: localWindow.devicePixelRatio || 0,
      dnt: getDNT(),
      e: getEnvironment(),
      description: getPageDescription(),
      title: localWindow.document.title || '',
      w: localWindow.innerWidth,
      h: localWindow.innerHeight
    };
<<<<<<< HEAD

=======
>>>>>>> 8bd9595c
    bidRequests.forEach((request) => {
      serverRequest.p.push(addPlacement(request));
    });
    serverRequest.p = '[' + serverRequest.p.toString() + ']';
    return {
      method: 'GET',
      url: SERVER_ENDPOINT,
      data: serverRequest
    }
  },
  /**
   * Makes Yieldmo Ad Server response compatible to Prebid specs
   * @param serverResponse successful response from Ad Server
   * @param bidderRequest original bidRequest
   * @return {Bid[]} an array of bids
   */
  interpretResponse: function(serverResponse) {
    let bids = [];
    let data = serverResponse.body;
    if (data.length > 0) {
      data.forEach((response) => {
        if (response.cpm && response.cpm > 0) {
          bids.push(createNewBid(response));
        }
      });
    }
    return bids;
  },
  getUserSync: function(syncOptions) {
    if (trackingEnabled(syncOptions)) {
      return [{
        type: 'iframe',
        url: SYNC_ENDPOINT + utils.getOrigin()
      }];
    } else {
      return [];
    }
  }
}
registerBidder(spec);

/***************************************
 * Helper Functions
 ***************************************/

/**
 * Adds placement information to array
 * @param request bid request
 */
function addPlacement(request) {
  const placementInfo = {
    placement_id: request.adUnitCode,
    callback_id: request.bidId,
    sizes: request.sizes
  }
  if (request.params && request.params.placementId) {
    placementInfo.ym_placement_id = request.params.placementId
  }
  return JSON.stringify(placementInfo);
}

/**
  * creates a new bid with response information
  * @param response server response
  */
function createNewBid(response) {
  return {
    requestId: response['callback_id'],
    cpm: response.cpm,
    width: response.width,
    height: response.height,
    creativeId: response.creativeId,
    currency: CURRENCY,
    netRevenue: NET_REVENUE,
    ttl: TIME_TO_LIVE,
    ad: response.ad
  };
}

/**
 * Detects if tracking is allowed
 * @returns false if dnt or if not iframe/pixel enabled
 */
function trackingEnabled(options) {
  return (isIOS() && !getDNT() && options.iframeEnabled);
}

/**
  * Detects whether we're in iOS
  * @returns true if in iOS
  */
function isIOS() {
  return /iPhone|iPad|iPod/i.test(window.navigator.userAgent);
}

/**
  * Detects whether dnt is true
  * @returns true if user enabled dnt
  */
function getDNT() {
  return window.doNotTrack === '1' || window.navigator.doNotTrack === '1' || false;
}

/**
 * get page description
 */
function getPageDescription() {
  if (document.querySelector('meta[name="description"]')) {
    return document.querySelector('meta[name="description"]').getAttribute('content'); // Value of the description metadata from the publisher's page.
  } else {
    return '';
  }
}

function getTopWindow() {
  try {
    return window.top;
  } catch (e) {
    return window;
  }
}

/***************************************
 * Detect Environment Helper Functions
 ***************************************/

/**
 * Represents a method for loading Yieldmo ads.  Environments affect
 * which formats can be loaded into the page
 * Environments:
 *    CodeOnPage: 0, // div directly on publisher's page
 *    Amp: 1, // google Accelerate Mobile Pages ampproject.org
 *    Mraid = 2, // native loaded through the MRAID spec, without Yieldmo's SDK https://www.iab.net/media/file/IAB_MRAID_v2_FINAL.pdf
 *    Dfp: 4, // google doubleclick for publishers https://www.doubleclickbygoogle.com/
 *    DfpInAmp: 5, // AMP page containing a DFP iframe
 *    SafeFrame: 10,
 *    DfpSafeFrame: 11,Sandboxed: 16, // An iframe that can't get to the top window.
 *    SuperSandboxed: 89, // An iframe without allow-same-origin
 *    Unknown: 90, // A default sandboxed implementation delivered by EnvironmentDispatch when all positive environment checks fail
 */

/**
  * Detects what environment we're in
  * @returns Environment kind
  */
function getEnvironment() {
  if (isSuperSandboxedIframe()) {
    return 89;
  } else if (isDfpInAmp()) {
    return 5;
  } else if (isDfp()) {
    return 4;
  } else if (isAmp()) {
    return 1;
  } else if (isDFPSafeFrame()) {
    return 11;
  } else if (isSafeFrame()) {
    return 10;
  } else if (isMraid()) {
    return 2;
  } else if (isCodeOnPage()) {
    return 0;
  } else if (isSandboxedIframe()) {
    return 16;
  } else {
    return 90;
  }
}

/**
  * @returns true if we are running on the top window at dispatch time
  */
function isCodeOnPage() {
  return window === window.parent;
}

/**
  * @returns true if the environment is both DFP and AMP
  */
function isDfpInAmp() {
  return isDfp() && isAmp();
}

/**
  * @returns true if the window is in an iframe whose id and parent element id match DFP
  */
function isDfp() {
  try {
    const frameElement = window.frameElement;
    const parentElement = window.frameElement.parentNode;
    if (frameElement && parentElement) {
      return frameElement.id.indexOf('google_ads_iframe') > -1 && parentElement.id.indexOf('google_ads_iframe') > -1;
    }
    return false;
  } catch (e) {
    return false;
  }
}

/**
* @returns true if there is an AMP context object
*/
function isAmp() {
  try {
    const ampContext = window.context || window.parent.context;
    if (ampContext && ampContext.pageViewId) {
      return ampContext;
    }
    return false;
  } catch (e) {
    return false;
  }
}

/**
 * @returns true if the environment is a SafeFrame.
 */
function isSafeFrame() {
  return window.$sf && window.$sf.ext;
}

/**
 * @returns true if the environment is a dfp safe frame.
 */
function isDFPSafeFrame() {
  if (window.location && window.location.href) {
    const href = window.location.href;
    return isSafeFrame() && href.indexOf('google') !== -1 && href.indexOf('safeframe') !== -1;
  }
  return false;
}

/**
 * Return true if we are in an iframe and can't access the top window.
 */
function isSandboxedIframe() {
  return window.top !== window && !window.frameElement;
}

/**
 * Return true if we cannot document.write to a child iframe (this implies no allow-same-origin)
 */
function isSuperSandboxedIframe() {
  const sacrificialIframe = window.document.createElement('iframe');
  try {
    sacrificialIframe.setAttribute('style', 'display:none');
    window.document.body.appendChild(sacrificialIframe);
    sacrificialIframe.contentWindow._testVar = true;
    window.document.body.removeChild(sacrificialIframe);
    return false;
  } catch (e) {
    window.document.body.removeChild(sacrificialIframe);
    return true;
  }
}

/**
 * @returns true if the window has the attribute identifying MRAID
 */
function isMraid() {
  return !!(window.mraid);
}<|MERGE_RESOLUTION|>--- conflicted
+++ resolved
@@ -40,10 +40,6 @@
       w: localWindow.innerWidth,
       h: localWindow.innerHeight
     };
-<<<<<<< HEAD
-
-=======
->>>>>>> 8bd9595c
     bidRequests.forEach((request) => {
       serverRequest.p.push(addPlacement(request));
     });
