--- conflicted
+++ resolved
@@ -16,11 +16,10 @@
 const ENDPOINT = 'endpoint';
 const BUNDLE = 'bundle';
 
-var _sampled = true;
-
-export default function AnalyticsAdapter({ url, analyticsType, global, handler }) {
-  return function(adapterDependencies) {
-    const events = adapterDependencies.events;
+export default function analyticsAdapterFactory({ url, analyticsType, global, handler }) {
+  return function newAdapter(analyticsAdapterDependencies) {
+    const events = analyticsAdapterDependencies.events;
+    var _sampled = true;
     var _queue = [];
     var _eventCount = 0;
     var _enableCheck = true;
@@ -72,7 +71,6 @@
       }
     }
 
-<<<<<<< HEAD
     function _enable(config) {
       var _this = this;
 
@@ -81,17 +79,7 @@
       } else {
         _sampled = true;
       }
-=======
-    if (_sampled) {
-      // first send all events fired before enableAnalytics called
-      events.getEvents().forEach(event => {
-        if (!event) {
-          return;
-        }
->>>>>>> be3fe464
 
-
-<<<<<<< HEAD
       if (_sampled) {
         // first send all events fired before enableAnalytics called
         events.getEvents().forEach(event => {
@@ -101,9 +89,7 @@
 
           const { eventType, args } = event;
 
-          if (eventType === BID_TIMEOUT) {
-            _timedOutBidders = args.bidderCode;
-          } else {
+          if (eventType !== BID_TIMEOUT) {
             _enqueue.call(_this, { eventType, args });
           }
         });
@@ -129,13 +115,6 @@
       } else {
         utils.logMessage(`Analytics adapter for "${global}" disabled by sampling`);
       }
-=======
-        if (eventType !== BID_TIMEOUT) {
-          _enqueue.call(_this, { eventType, args });
-        }
-      });
->>>>>>> be3fe464
-
 
       // finally set this function to return log message, prevents multiple adapter listeners
       this.enableAnalytics = function _enable() {
@@ -149,7 +128,6 @@
       });
     }
 
-<<<<<<< HEAD
     function _emptyQueue() {
       if (_enableCheck) {
         for (var i = 0; i < _queue.length; i++) {
@@ -160,24 +138,11 @@
         _queue.push = function (fn) {
           fn();
         };
-=======
-    // finally set this function to return log message, prevents multiple adapter listeners
-    this.enableAnalytics = function _enable() {
-      return utils.logMessage(`Analytics adapter for "${global}" already enabled, unnecessary call to \`enableAnalytics\`.`);
-    };
-  }
-
-  function _disable() {
-    utils._each(_handlers, (handler, event) => {
-      events.off(event, handler);
-    });
-  }
->>>>>>> be3fe464
 
         _enableCheck = false;
       }
 
       utils.logMessage(`event count sent to ${global}: ${_eventCount}`);
     }
-  }
+  };
 }