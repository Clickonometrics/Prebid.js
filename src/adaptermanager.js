--- conflicted
+++ resolved
@@ -80,7 +80,7 @@
     }
     adUnit.sizes = transformHeightWidth(adUnit);
     adUnit.bids = adUnit.bids.filter((bid) => {
-      return adaptersServerSide.includes(bid.bidder);
+      return adaptersServerSide.includes(bid.bidder) && (!s2sTesting || bid.finalSource !== s2sTestingModule.CLIENT);
     }).map((bid) => {
       bid.bid_id = utils.getUniqueIdentifierStr();
       return bid;
@@ -124,31 +124,7 @@
     bidderCodes = bidderCodes.filter((elm) => {
       return !adaptersServerSide.includes(elm) || clientTestAdapters.includes(elm);
     });
-<<<<<<< HEAD
-    let adUnitsCopy = getAdUnitCopyForPrebidServer(adUnits);
-=======
-    let adUnitsS2SCopy = utils.cloneJson(adUnits);
-
-    // filter out client side bids
-    adUnitsS2SCopy.forEach((adUnit) => {
-      if (adUnit.sizeMapping) {
-        adUnit.sizes = mapSizes(adUnit);
-        delete adUnit.sizeMapping;
-      }
-      adUnit.sizes = transformHeightWidth(adUnit);
-      adUnit.bids = adUnit.bids.filter((bid) => {
-        return adaptersServerSide.includes(bid.bidder) && (!s2sTesting || bid.finalSource !== s2sTestingModule.CLIENT);
-      }).map((bid) => {
-        bid.bid_id = utils.getUniqueIdentifierStr();
-        return bid;
-      });
-    });
-
-    // don't send empty requests
-    adUnitsS2SCopy = adUnitsS2SCopy.filter(adUnit => {
-      return adUnit.bids.length !== 0;
-    });
->>>>>>> 89a8ed6c
+    let adUnitsS2SCopy = getAdUnitCopyForPrebidServer(adUnits);
 
     let tid = utils.generateUUID();
     adaptersServerSide.forEach(bidderCode => {
@@ -158,12 +134,7 @@
         auctionId,
         bidderRequestId,
         tid,
-<<<<<<< HEAD
-        bids: getBids({bidderCode, auctionId, bidderRequestId, 'adUnits': adUnitsCopy}),
-=======
-        bids: getBids({bidderCode, requestId, bidderRequestId, 'adUnits': adUnitsS2SCopy}),
-        start: new Date().getTime(),
->>>>>>> 89a8ed6c
+        bids: getBids({bidderCode, auctionId, bidderRequestId, 'adUnits': adUnitsS2SCopy}),
         auctionStart: auctionStart,
         timeout: _s2sConfig.timeout,
         src: CONSTANTS.S2S.SRC
@@ -172,18 +143,8 @@
         bidRequests.push(bidderRequest);
       }
     });
-<<<<<<< HEAD
-=======
-
-    let s2sBidRequest = {tid, 'ad_units': adUnitsS2SCopy};
-    utils.logMessage(`CALLING S2S HEADER BIDDERS ==== ${adaptersServerSide.join(',')}`);
-    if (s2sBidRequest.ad_units.length) {
-      s2sAdapter.callBids(s2sBidRequest);
-    }
->>>>>>> 89a8ed6c
-  }
-
-  let _bidderRequests = [];
+  }
+
   // client side adapters
   let adUnitsClientCopy = utils.cloneJson(adUnits);
   // filter out s2s bids
@@ -199,7 +160,6 @@
   });
 
   bidderCodes.forEach(bidderCode => {
-<<<<<<< HEAD
     const bidderRequestId = utils.getUniqueIdentifierStr();
     const bidderRequest = {
       bidderCode,
@@ -250,40 +210,6 @@
     }
   });
 }
-=======
-    const adapter = _bidderRegistry[bidderCode];
-    if (adapter) {
-      const bidderRequestId = utils.getUniqueIdentifierStr();
-      const bidderRequest = {
-        bidderCode,
-        requestId,
-        bidderRequestId,
-        bids: getBids({bidderCode, requestId, bidderRequestId, 'adUnits': adUnitsClientCopy}),
-        auctionStart: auctionStart,
-        timeout: cbTimeout
-      };
-      if (bidderRequest.bids && bidderRequest.bids.length !== 0) {
-        $$PREBID_GLOBAL$$._bidsRequested.push(bidderRequest);
-        _bidderRequests.push(bidderRequest);
-      }
-    }
-  });
-
-  _bidderRequests.forEach(bidRequest => {
-    bidRequest.start = new Date().getTime();
-    const adapter = _bidderRegistry[bidRequest.bidderCode];
-    if (adapter) {
-      if (bidRequest.bids && bidRequest.bids.length !== 0) {
-        utils.logMessage(`CALLING BIDDER ======= ${bidRequest.bidderCode}`);
-        events.emit(CONSTANTS.EVENTS.BID_REQUESTED, bidRequest);
-        adapter.callBids(bidRequest);
-      }
-    } else {
-      utils.logError(`Adapter trying to be called which does not exist: ${bidRequest.bidderCode} adaptermanager.callBids`);
-    }
-  })
-};
->>>>>>> 89a8ed6c
 
 function transformHeightWidth(adUnit) {
   let sizesObj = [];
@@ -387,25 +313,10 @@
         ${adapterConfig.provider}.`);
     }
   });
-<<<<<<< HEAD
-=======
-};
-
-exports.setBidderSequence = function (order) {
-  if (VALID_ORDERS[order]) {
-    _bidderSequence = order;
-  } else {
-    utils.logWarn(`Invalid order: ${order}. Bidder Sequence was not set.`);
-  }
-};
-
-exports.setS2SConfig = function (config) {
-  _s2sConfig = config;
 };
 
 // the s2sTesting module is injected when it's loaded rather than being imported
 // importing it causes the packager to include it even when it's not explicitly included in the build
 exports.setS2STestingModule = function (module) {
   s2sTestingModule = module;
->>>>>>> 89a8ed6c
 };