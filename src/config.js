/*
 * Module for getting and setting Prebid configuration.
 *
 * Prebid previously defined these properties directly on the global object:
 * pbjs.logging = true;
 *
 * Defining and access properties in this way is now deprecated, but these will
 * continue to work during a deprecation window.
 */
import { isValidPriceConfig } from './cpmBucketManager';
const utils = require('./utils');

const DEFAULT_DEBUG = false;
const DEFAULT_BIDDER_TIMEOUT = 3000;
const DEFAULT_PUBLISHER_DOMAIN = window.location.origin;
const DEFAULT_COOKIESYNC_DELAY = 100;
<<<<<<< HEAD
const DEFAULT_ENABLE_SEND_ALL_BIDS = true;
const DEFAULT_USERSYNC = {
  syncEnabled: true,
  pixelEnabled: true,
  syncsPerBidder: 5,
  syncDelay: 3000
};
const DEFAULT_TIMEOUTBUFFER = 200;

export const RANDOM = 'random';
const FIXED = 'fixed';

const VALID_ORDERS = {};
VALID_ORDERS[RANDOM] = true;
VALID_ORDERS[FIXED] = true;

const DEFAULT_BIDDER_SEQUENCE = RANDOM;
=======
const DEFAULT_ENABLE_SEND_ALL_BIDS = false;
>>>>>>> 2c829e5c

const GRANULARITY_OPTIONS = {
  LOW: 'low',
  MEDIUM: 'medium',
  HIGH: 'high',
  AUTO: 'auto',
  DENSE: 'dense',
  CUSTOM: 'custom'
};

const ALL_TOPICS = '*';

/**
 * @typedef {object} PrebidConfig
 *
 * @property {bool} usePrebidCache True if we should use prebid-cache to store video bids before adding
 *   bids to the auction, and false otherwise. **NOTE** This must be true if you want to use the
 *   dfpAdServerVideo module.
 */

export function newConfig() {
  let listeners = [];

  let defaults = {};

  let config = {
    // `debug` is equivalent to legacy `pbjs.logging` property
    _debug: DEFAULT_DEBUG,
    get debug() {
      return this._debug;
    },
    set debug(val) {
      this._debug = val;
    },

    // default timeout for all bids
    _bidderTimeout: DEFAULT_BIDDER_TIMEOUT,
    get bidderTimeout() {
      return this._bidderTimeout;
    },
    set bidderTimeout(val) {
      this._bidderTimeout = val;
    },

    // domain where prebid is running for cross domain iframe communication
    _publisherDomain: DEFAULT_PUBLISHER_DOMAIN,
    get publisherDomain() {
      return this._publisherDomain;
    },
    set publisherDomain(val) {
      this._publisherDomain = val;
    },

    // delay to request cookie sync to stay out of critical path
    _cookieSyncDelay: DEFAULT_COOKIESYNC_DELAY,
    get cookieSyncDelay() {
      return $$PREBID_GLOBAL$$.cookieSyncDelay || this._cookieSyncDelay;
    },
    set cookieSyncDelay(val) {
      this._cookieSyncDelay = val;
    },

    // calls existing function which may be moved after deprecation
    _priceGranularity: GRANULARITY_OPTIONS.MEDIUM,
    set priceGranularity(val) {
      if (validatePriceGranularity(val)) {
        if (typeof val === 'string') {
          this._priceGranularity = (hasGranularity(val)) ? val : GRANULARITY_OPTIONS.MEDIUM;
        } else if (typeof val === 'object') {
          this._customPriceBucket = val;
          this._priceGranularity = GRANULARITY_OPTIONS.CUSTOM;
          utils.logMessage('Using custom price granularity');
        }
      }
    },
    get priceGranularity() {
      return this._priceGranularity;
    },

    _customPriceBucket: {},
    get customPriceBucket() {
      return this._customPriceBucket;
    },

    _sendAllBids: DEFAULT_ENABLE_SEND_ALL_BIDS,
    get enableSendAllBids() {
      return this._sendAllBids;
    },
    set enableSendAllBids(val) {
      this._sendAllBids = val;
    },

    _bidderSequence: DEFAULT_BIDDER_SEQUENCE,
    get bidderSequence() {
      return this._bidderSequence;
    },
    set bidderSequence(val) {
      if (VALID_ORDERS[val]) {
        this._bidderSequence = val;
      } else {
        utils.logWarn(`Invalid order: ${val}. Bidder Sequence was not set.`);
      }
    },

<<<<<<< HEAD
    // timeout buffer to adjust for bidder CDN latency
    _timoutBuffer: DEFAULT_TIMEOUTBUFFER,
    get timeoutBuffer() {
      return this._timoutBuffer;
    },
    set timeoutBuffer(val) {
      this._timoutBuffer = val;
    },

    // userSync defaults
    userSync: DEFAULT_USERSYNC
=======
    // calls existing function which may be moved after deprecation
    set s2sConfig(val) {
      $$PREBID_GLOBAL$$.setS2SConfig(val);
    }
>>>>>>> 2c829e5c
  };

  function hasGranularity(val) {
    return Object.keys(GRANULARITY_OPTIONS).find(option => val === GRANULARITY_OPTIONS[option]);
  }

  function validatePriceGranularity(val) {
    if (!val) {
      utils.logError('Prebid Error: no value passed to `setPriceGranularity()`');
      return false;
    }
    if (typeof val === 'string') {
      if (!hasGranularity(val)) {
        utils.logWarn('Prebid Warning: setPriceGranularity was called with invalid setting, using `medium` as default.');
      }
    } else if (typeof val === 'object') {
      if (!isValidPriceConfig(val)) {
        utils.logError('Invalid custom price value passed to `setPriceGranularity()`');
        return false;
      }
    }
    return true;
  }

  /*
   * Returns configuration object if called without parameters,
   * or single configuration property if given a string matching a configuration
   * property name.  Allows deep access e.g. getConfig('currency.adServerCurrency')
   *
   * If called with callback parameter, or a string and a callback parameter,
   * subscribes to configuration updates. See `subscribe` function for usage.
   */
  function getConfig(...args) {
    if (args.length <= 1 && typeof args[0] !== 'function') {
      const option = args[0];
      return option ? utils.deepAccess(config, option) : config;
    }

    return subscribe(...args);
  }

  /*
   * Sets configuration given an object containing key-value pairs and calls
   * listeners that were added by the `subscribe` function
   */
  function setConfig(options) {
    if (typeof options !== 'object') {
      utils.logError('setConfig options must be an object');
      return;
    }

    let topics = Object.keys(options);
    let topicalConfig = {};

    topics.forEach(topic => {
      let option = options[topic];

      if (typeof defaults[topic] === 'object' && typeof option === 'object') {
        option = Object.assign({}, defaults[topic], option);
      }

      topicalConfig[topic] = config[topic] = option;
    });

    callSubscribers(topicalConfig);
  }

  /**
   * Sets configuration defaults which setConfig values can be applied on top of
   * @param {object} options
   */
  function setDefaults(options) {
    if (typeof defaults !== 'object') {
      utils.logError('defaults must be an object');
      return;
    }

    Object.assign(defaults, options);
<<<<<<< HEAD
=======
    // Add default values to config as well
    Object.assign(config, options);
>>>>>>> 2c829e5c
  }

  /*
   * Adds a function to a set of listeners that are invoked whenever `setConfig`
   * is called. The subscribed function will be passed the options object that
   * was used in the `setConfig` call. Topics can be subscribed to to only get
   * updates when specific properties are updated by passing a topic string as
   * the first parameter.
   *
   * Returns an `unsubscribe` function for removing the subscriber from the
   * set of listeners
   *
   * Example use:
   * // subscribe to all configuration changes
   * subscribe((config) => console.log('config set:', config));
   *
   * // subscribe to only 'logging' changes
   * subscribe('logging', (config) => console.log('logging set:', config));
   *
   * // unsubscribe
   * const unsubscribe = subscribe(...);
   * unsubscribe(); // no longer listening
   */
  function subscribe(topic, listener) {
    let callback = listener;

    if (typeof topic !== 'string') {
      // first param should be callback function in this case,
      // meaning it gets called for any config change
      callback = topic;
      topic = ALL_TOPICS;
    }

    if (typeof callback !== 'function') {
      utils.logError('listener must be a function');
      return;
    }

    listeners.push({ topic, callback });

    // save and call this function to remove the listener
    return function unsubscribe() {
      listeners.splice(listeners.indexOf(listener), 1);
    };
  }

  /*
   * Calls listeners that were added by the `subscribe` function
   */
  function callSubscribers(options) {
    const TOPICS = Object.keys(options);

    // call subscribers of a specific topic, passing only that configuration
    listeners
      .filter(listener => TOPICS.includes(listener.topic))
      .forEach(listener => {
        listener.callback({ [listener.topic]: options[listener.topic] });
      });

    // call subscribers that didn't give a topic, passing everything that was set
    listeners
      .filter(listener => listener.topic === ALL_TOPICS)
      .forEach(listener => listener.callback(options));
  }

  return {
    getConfig,
    setConfig,
    setDefaults
  };
}

export const config = newConfig();<|MERGE_RESOLUTION|>--- conflicted
+++ resolved
@@ -14,14 +14,8 @@
 const DEFAULT_BIDDER_TIMEOUT = 3000;
 const DEFAULT_PUBLISHER_DOMAIN = window.location.origin;
 const DEFAULT_COOKIESYNC_DELAY = 100;
-<<<<<<< HEAD
 const DEFAULT_ENABLE_SEND_ALL_BIDS = true;
-const DEFAULT_USERSYNC = {
-  syncEnabled: true,
-  pixelEnabled: true,
-  syncsPerBidder: 5,
-  syncDelay: 3000
-};
+
 const DEFAULT_TIMEOUTBUFFER = 200;
 
 export const RANDOM = 'random';
@@ -32,9 +26,6 @@
 VALID_ORDERS[FIXED] = true;
 
 const DEFAULT_BIDDER_SEQUENCE = RANDOM;
-=======
-const DEFAULT_ENABLE_SEND_ALL_BIDS = false;
->>>>>>> 2c829e5c
 
 const GRANULARITY_OPTIONS = {
   LOW: 'low',
@@ -139,7 +130,6 @@
       }
     },
 
-<<<<<<< HEAD
     // timeout buffer to adjust for bidder CDN latency
     _timoutBuffer: DEFAULT_TIMEOUTBUFFER,
     get timeoutBuffer() {
@@ -149,14 +139,6 @@
       this._timoutBuffer = val;
     },
 
-    // userSync defaults
-    userSync: DEFAULT_USERSYNC
-=======
-    // calls existing function which may be moved after deprecation
-    set s2sConfig(val) {
-      $$PREBID_GLOBAL$$.setS2SConfig(val);
-    }
->>>>>>> 2c829e5c
   };
 
   function hasGranularity(val) {
@@ -235,11 +217,8 @@
     }
 
     Object.assign(defaults, options);
-<<<<<<< HEAD
-=======
     // Add default values to config as well
     Object.assign(config, options);
->>>>>>> 2c829e5c
   }
 
   /*
