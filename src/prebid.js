--- conflicted
+++ resolved
@@ -21,14 +21,8 @@
 const { triggerUserSyncs } = userSync;
 
 /* private variables */
-
-<<<<<<< HEAD
-const { ADD_AD_UNITS, BID_WON, REQUEST_BIDS, SET_TARGETING } = CONSTANTS.EVENTS;
-=======
-const RENDERED = 'rendered';
 const { ADD_AD_UNITS, BID_WON, REQUEST_BIDS, SET_TARGETING, AD_RENDER_FAILED } = CONSTANTS.EVENTS;
 const { PREVENT_WRITING_ON_MAIN_DOCUMENT, NO_AD, EXCEPTION, CANNOT_FIND_AD, MISSING_DOC_OR_ADID } = CONSTANTS.AD_RENDER_FAILED_REASON;
->>>>>>> a34dbe2b
 
 var eventValidators = {
   bidWon: checkDefinedPlacement
