import adomikAnalytics from 'modules/adomikAnalyticsAdapter';
import {expect} from 'chai';
let events = require('src/events');
let adaptermanager = require('src/adaptermanager');
let constants = require('src/constants.json');

describe('Adomik Prebid Analytic', function () {
  let sendEventStub;

  describe('enableAnalytics', function () {
    beforeEach(() => {
      sinon.spy(adomikAnalytics, 'track');
<<<<<<< HEAD
      sendEventStub = sinon.stub(adomikAnalytics, 'sendTypedEvent');
      sinon.stub(events, 'getEvents').returns([]);
=======
      sinon.spy(adomikAnalytics, 'sendTypedEvent');
      sinon.spy(adomikAnalytics, 'sendWonEvent');
>>>>>>> e14c719e
    });

    afterEach(() => {
      adomikAnalytics.track.restore();
      sendEventStub.restore();
      events.getEvents.restore();
    });

    after(() => {
      adomikAnalytics.disableAnalytics();
    });

    it('should catch all events', function (done) {
      adaptermanager.registerAnalyticsAdapter({
        code: 'adomik',
        adapter: adomikAnalytics
      });

      const initOptions = {
        id: '123456',
        url: 'testurl',
      };

      const bid = {
        bidderCode: 'adomik_test_bid',
        width: 10,
        height: 10,
        statusMessage: 'Bid available',
        adId: '1234',
        auctionId: '',
        responseTimestamp: 1496410856397,
        requestTimestamp: 1496410856295,
        cpm: 0.1,
        bidder: 'biddertest',
        adUnitCode: '0000',
        timeToRespond: 100,
        placementCode: 'placementtest'
      }

      // Step 1: Initialize adapter
      adaptermanager.enableAnalytics({
        provider: 'adomik',
        options: initOptions
      });
      expect(adomikAnalytics.currentContext).to.deep.equal({
        uid: '123456',
        url: 'testurl',
        id: '',
        timeouted: false
      });

      // Step 2: Send init auction event
      events.emit(constants.EVENTS.AUCTION_INIT, {config: initOptions, auctionId: 'test-test-test'});

      expect(adomikAnalytics.currentContext).to.deep.equal({
        uid: '123456',
        url: 'testurl',
        id: 'test-test-test',
        timeouted: false
      });

      // Step 3: Send bid requested event
      events.emit(constants.EVENTS.BID_REQUESTED, { bids: [bid] });

      expect(adomikAnalytics.bucketEvents.length).to.equal(1);
      expect(adomikAnalytics.bucketEvents[0]).to.deep.equal({
        type: 'request',
        event: {
          bidder: 'BIDDERTEST',
          placementCode: 'placementtest',
        }
      });

      // Step 4: Send bid response event
      events.emit(constants.EVENTS.BID_RESPONSE, bid);

      expect(adomikAnalytics.bucketEvents.length).to.equal(2);
      expect(adomikAnalytics.bucketEvents[1]).to.deep.equal({
        type: 'response',
        event: {
          bidder: 'ADOMIK_TEST_BID',
          placementCode: '0000',
          id: '1234',
          status: 'VALID',
          cpm: 0.1,
          size: {
            width: 10,
            height: 10
          },
          timeToRespond: 100,
          afterTimeout: false,
        }
      });

      // Step 5: Send bid won event
      events.emit(constants.EVENTS.BID_WON, bid);

      expect(adomikAnalytics.bucketEvents.length).to.equal(2);

      // Step 6: Send bid timeout event
      events.emit(constants.EVENTS.BID_TIMEOUT, {});

      expect(adomikAnalytics.currentContext.timeouted).to.equal(true);

      // Step 7: Send auction end event
      var clock = sinon.useFakeTimers();
      events.emit(constants.EVENTS.AUCTION_END, {});

      setTimeout(function() {
<<<<<<< HEAD
        sinon.assert.callCount(sendEventStub, 1);
=======
        sinon.assert.callCount(adomikAnalytics.sendTypedEvent, 1);
        sinon.assert.callCount(adomikAnalytics.sendWonEvent, 1);
>>>>>>> e14c719e
        done();
      }, 3000);

      clock.tick(5000);
      clock.restore();

      sinon.assert.callCount(adomikAnalytics.track, 6);
    });
  });
});<|MERGE_RESOLUTION|>--- conflicted
+++ resolved
@@ -6,22 +6,20 @@
 
 describe('Adomik Prebid Analytic', function () {
   let sendEventStub;
+  let sendWonEventStub;
 
   describe('enableAnalytics', function () {
     beforeEach(() => {
       sinon.spy(adomikAnalytics, 'track');
-<<<<<<< HEAD
       sendEventStub = sinon.stub(adomikAnalytics, 'sendTypedEvent');
+      sendWonEventStub = sinon.stub(adomikAnalytics, 'sendWonEvent');
       sinon.stub(events, 'getEvents').returns([]);
-=======
-      sinon.spy(adomikAnalytics, 'sendTypedEvent');
-      sinon.spy(adomikAnalytics, 'sendWonEvent');
->>>>>>> e14c719e
     });
 
     afterEach(() => {
       adomikAnalytics.track.restore();
       sendEventStub.restore();
+      sendWonEventStub.restore();
       events.getEvents.restore();
     });
 
@@ -126,12 +124,8 @@
       events.emit(constants.EVENTS.AUCTION_END, {});
 
       setTimeout(function() {
-<<<<<<< HEAD
         sinon.assert.callCount(sendEventStub, 1);
-=======
-        sinon.assert.callCount(adomikAnalytics.sendTypedEvent, 1);
-        sinon.assert.callCount(adomikAnalytics.sendWonEvent, 1);
->>>>>>> e14c719e
+        sinon.assert.callCount(sendWonEventStub, 1);
         done();
       }, 3000);
 
