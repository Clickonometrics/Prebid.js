--- conflicted
+++ resolved
@@ -189,205 +189,6 @@
     });
   }); // end s2s tests
 
-<<<<<<< HEAD
-=======
-  describe('The setBidderSequence() function', () => {
-    let spy;
-
-    beforeEach(() => {
-      spy = sinon.spy(utils, 'logWarn')
-    });
-
-    afterEach(() => {
-      utils.logWarn.restore();
-    });
-
-    it('should log a warning on invalid values', () => {
-      AdapterManager.setBidderSequence('unrecognized sequence');
-      expect(spy.calledOnce).to.equal(true);
-    });
-
-    it('should not log warnings when given recognized values', () => {
-      AdapterManager.setBidderSequence('fixed');
-      AdapterManager.setBidderSequence('random');
-      expect(spy.called).to.equal(false);
-    });
-  })
-
-  describe('s2sTesting', () => {
-    function getTestAdUnits() {
-      // copy adUnits
-      return JSON.parse(JSON.stringify(getAdUnits()));
-    }
-
-    function checkServerCalled(numAdUnits, numBids) {
-      sinon.assert.calledOnce(prebidServerAdapterMock.callBids);
-      var requestObj = prebidServerAdapterMock.callBids.firstCall.args[0];
-      expect(requestObj.ad_units.length).to.equal(numAdUnits);
-      for (let i = 0; i < numAdUnits; i++) {
-        expect(requestObj.ad_units[i].bids.filter((bid) => {
-          return bid.bidder === 'appnexus' || bid.bidder === 'adequant';
-        }).length).to.equal(numBids);
-      }
-    }
-
-    function checkClientCalled(adapter, numBids) {
-      sinon.assert.calledOnce(adapter.callBids);
-      expect(adapter.callBids.firstCall.args[0].bids.length).to.equal(numBids);
-    }
-
-    var TESTING_CONFIG;
-    var stubGetSourceBidderMap;
-
-    beforeEach(() => {
-      TESTING_CONFIG = Object.assign(CONFIG, {
-        bidders: ['appnexus', 'adequant'],
-        testing: true
-      });
-
-      AdapterManager.setS2SConfig(CONFIG);
-      AdapterManager.bidderRegistry['prebidServer'] = prebidServerAdapterMock;
-      AdapterManager.bidderRegistry['adequant'] = adequantAdapterMock;
-      AdapterManager.bidderRegistry['appnexus'] = appnexusAdapterMock;
-
-      stubGetSourceBidderMap = sinon.stub(s2sTesting, 'getSourceBidderMap');
-
-      prebidServerAdapterMock.callBids.reset();
-      adequantAdapterMock.callBids.reset();
-      appnexusAdapterMock.callBids.reset();
-    });
-
-    afterEach(() => {
-      s2sTesting.getSourceBidderMap.restore();
-    });
-
-    it('calls server adapter if no sources defined', () => {
-      stubGetSourceBidderMap.returns({[s2sTesting.CLIENT]: [], [s2sTesting.SERVER]: []});
-      AdapterManager.setS2SConfig(TESTING_CONFIG);
-      AdapterManager.callBids({adUnits: getTestAdUnits()});
-
-      // server adapter
-      checkServerCalled(2, 2);
-
-      // appnexus
-      sinon.assert.notCalled(appnexusAdapterMock.callBids);
-
-      // adequant
-      sinon.assert.notCalled(adequantAdapterMock.callBids);
-    });
-
-    it('calls client adapter if one client source defined', () => {
-      stubGetSourceBidderMap.returns({[s2sTesting.CLIENT]: ['appnexus'], [s2sTesting.SERVER]: []});
-      AdapterManager.setS2SConfig(TESTING_CONFIG);
-      AdapterManager.callBids({adUnits: getTestAdUnits()});
-
-      // server adapter
-      checkServerCalled(2, 2);
-
-      // appnexus
-      checkClientCalled(appnexusAdapterMock, 2);
-
-      // adequant
-      sinon.assert.notCalled(adequantAdapterMock.callBids);
-    });
-
-    it('calls client adapters if client sources defined', () => {
-      stubGetSourceBidderMap.returns({[s2sTesting.CLIENT]: ['appnexus', 'adequant'], [s2sTesting.SERVER]: []});
-      AdapterManager.setS2SConfig(TESTING_CONFIG);
-      AdapterManager.callBids({adUnits: getTestAdUnits()});
-
-      // server adapter
-      checkServerCalled(2, 2);
-
-      // appnexus
-      checkClientCalled(appnexusAdapterMock, 2);
-
-      // adequant
-      checkClientCalled(adequantAdapterMock, 2);
-    });
-
-    it('does not call server adapter for bidders that go to client', () => {
-      stubGetSourceBidderMap.returns({[s2sTesting.CLIENT]: ['appnexus', 'adequant'], [s2sTesting.SERVER]: []});
-      AdapterManager.setS2SConfig(TESTING_CONFIG);
-      var adUnits = getTestAdUnits();
-      adUnits[0].bids[0].finalSource = s2sTesting.CLIENT;
-      adUnits[0].bids[1].finalSource = s2sTesting.CLIENT;
-      adUnits[1].bids[0].finalSource = s2sTesting.CLIENT;
-      adUnits[1].bids[1].finalSource = s2sTesting.CLIENT;
-      AdapterManager.callBids({adUnits});
-
-      // server adapter
-      sinon.assert.notCalled(prebidServerAdapterMock.callBids);
-
-      // appnexus
-      checkClientCalled(appnexusAdapterMock, 2);
-
-      // adequant
-      checkClientCalled(adequantAdapterMock, 2);
-    });
-
-    it('does not call client adapters for bidders that go to server', () => {
-      stubGetSourceBidderMap.returns({[s2sTesting.CLIENT]: ['appnexus', 'adequant'], [s2sTesting.SERVER]: []});
-      AdapterManager.setS2SConfig(TESTING_CONFIG);
-      var adUnits = getTestAdUnits();
-      adUnits[0].bids[0].finalSource = s2sTesting.SERVER;
-      adUnits[0].bids[1].finalSource = s2sTesting.SERVER;
-      adUnits[1].bids[0].finalSource = s2sTesting.SERVER;
-      adUnits[1].bids[1].finalSource = s2sTesting.SERVER;
-      AdapterManager.callBids({adUnits});
-
-      // server adapter
-      checkServerCalled(2, 2);
-
-      // appnexus
-      sinon.assert.notCalled(appnexusAdapterMock.callBids);
-
-      // adequant
-      sinon.assert.notCalled(adequantAdapterMock.callBids);
-    });
-
-    it('calls client and server adapters for bidders that go to both', () => {
-      stubGetSourceBidderMap.returns({[s2sTesting.CLIENT]: ['appnexus', 'adequant'], [s2sTesting.SERVER]: []});
-      AdapterManager.setS2SConfig(TESTING_CONFIG);
-      var adUnits = getTestAdUnits();
-      adUnits[0].bids[0].finalSource = s2sTesting.BOTH;
-      adUnits[0].bids[1].finalSource = s2sTesting.BOTH;
-      adUnits[1].bids[0].finalSource = s2sTesting.BOTH;
-      adUnits[1].bids[1].finalSource = s2sTesting.BOTH;
-      AdapterManager.callBids({adUnits});
-
-      // server adapter
-      checkServerCalled(2, 2);
-
-      // appnexus
-      checkClientCalled(appnexusAdapterMock, 2);
-
-      // adequant
-      checkClientCalled(adequantAdapterMock, 2);
-    });
-
-    it('makes mixed client/server adapter calls for mixed bidder sources', () => {
-      stubGetSourceBidderMap.returns({[s2sTesting.CLIENT]: ['appnexus', 'adequant'], [s2sTesting.SERVER]: []});
-      AdapterManager.setS2SConfig(TESTING_CONFIG);
-      var adUnits = getTestAdUnits();
-      adUnits[0].bids[0].finalSource = s2sTesting.CLIENT;
-      adUnits[0].bids[1].finalSource = s2sTesting.CLIENT;
-      adUnits[1].bids[0].finalSource = s2sTesting.SERVER;
-      adUnits[1].bids[1].finalSource = s2sTesting.SERVER;
-      AdapterManager.callBids({adUnits});
-
-      // server adapter
-      checkServerCalled(1, 2);
-
-      // appnexus
-      checkClientCalled(appnexusAdapterMock, 1);
-
-      // adequant
-      checkClientCalled(adequantAdapterMock, 1);
-    });
-  });
-
->>>>>>> 89a8ed6c
   describe('aliasBidderAdaptor', function() {
     const CODE = 'sampleBidder';
 
