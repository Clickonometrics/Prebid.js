--- conflicted
+++ resolved
@@ -99,23 +99,6 @@
             'status': 1,
             'transactionId': 'fsafsa'
           },
-<<<<<<< HEAD
-=======
-          {
-            'bidder': 'fakeBidder',
-            'params': {
-              'placementId': '4799418'
-            },
-            'adUnitCode': '/19968336/header-bid-tag-0',
-            'sizes': [[300, 250], [300, 600]],
-            'bidId': '4dccdc37746135',
-            'bidderRequestId': '2946b569352ef2',
-            'auctionId': '1863e370099523',
-            'startTime': 1462918897463,
-            'status': 1,
-            'transactionId': 'fsafsa'
-          }
->>>>>>> be43c55c
         ],
         'start': 1462918897460
       }];
