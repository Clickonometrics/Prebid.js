import { newBidder, registerBidder } from 'src/adapters/bidderFactory';
import adaptermanager from 'src/adaptermanager';
import * as ajax from 'src/ajax';
import { expect } from 'chai';
import { STATUS } from 'src/constants';
import { userSync } from 'src/userSync'

const CODE = 'sampleBidder';
const MOCK_BIDS_REQUEST = {
  bids: [
    {
      bidId: 1,
      requestId: 'first-bid-id',
      adUnitCode: 'mock/placement',
      params: {
        param: 5
      }
    },
    {
      bidId: 2,
      requestId: 'second-bid-id',
      adUnitCode: 'mock/placement2',
      params: {
        badParam: 6
      }
    }
  ]
}

describe('bidders created by newBidder', () => {
  let spec;
  let bidder;
  let addBidResponseStub;
  let doneStub;

  beforeEach(() => {
    spec = {
      code: CODE,
      isBidRequestValid: sinon.stub(),
      buildRequests: sinon.stub(),
      interpretResponse: sinon.stub(),
      getUserSyncs: sinon.stub()
    };

    addBidResponseStub = sinon.stub();
    doneStub = sinon.stub();
  });

  describe('when the ajax response is irrelevant', () => {
    let ajaxStub;

    beforeEach(() => {
      ajaxStub = sinon.stub(ajax, 'ajax');
      addBidResponseStub.reset();
      doneStub.reset();
    });

    afterEach(() => {
      ajaxStub.restore();
    });

    it('should handle bad bid requests gracefully', () => {
      const bidder = newBidder(spec);

      spec.getUserSyncs.returns([]);

      bidder.callBids({});
      bidder.callBids({ bids: 'nothing useful' });

      expect(ajaxStub.called).to.equal(false);
      expect(spec.isBidRequestValid.called).to.equal(false);
      expect(spec.buildRequests.called).to.equal(false);
      expect(spec.interpretResponse.called).to.equal(false);
    });

    it('should call buildRequests(bidRequest) the params are valid', () => {
      const bidder = newBidder(spec);

      spec.isBidRequestValid.returns(true);
      spec.buildRequests.returns([]);

      bidder.callBids(MOCK_BIDS_REQUEST, addBidResponseStub, doneStub, ajaxStub);

      expect(ajaxStub.called).to.equal(false);
      expect(spec.isBidRequestValid.calledTwice).to.equal(true);
      expect(spec.buildRequests.calledOnce).to.equal(true);
      expect(spec.buildRequests.firstCall.args[0]).to.deep.equal(MOCK_BIDS_REQUEST.bids);
    });

    it('should not call buildRequests the params are invalid', () => {
      const bidder = newBidder(spec);

      spec.isBidRequestValid.returns(false);
      spec.buildRequests.returns([]);

      bidder.callBids(MOCK_BIDS_REQUEST, addBidResponseStub, doneStub, ajaxStub);

      expect(ajaxStub.called).to.equal(false);
      expect(spec.isBidRequestValid.calledTwice).to.equal(true);
      expect(spec.buildRequests.called).to.equal(false);
    });

    it('should filter out invalid bids before calling buildRequests', () => {
      const bidder = newBidder(spec);

      spec.isBidRequestValid.onFirstCall().returns(true);
      spec.isBidRequestValid.onSecondCall().returns(false);
      spec.buildRequests.returns([]);

      bidder.callBids(MOCK_BIDS_REQUEST, addBidResponseStub, doneStub, ajaxStub);

      expect(ajaxStub.called).to.equal(false);
      expect(spec.isBidRequestValid.calledTwice).to.equal(true);
      expect(spec.buildRequests.calledOnce).to.equal(true);
      expect(spec.buildRequests.firstCall.args[0]).to.deep.equal([MOCK_BIDS_REQUEST.bids[0]]);
    });

    it("should make no server requests if the spec doesn't return any", () => {
      const bidder = newBidder(spec);

      spec.isBidRequestValid.returns(true);
      spec.buildRequests.returns([]);

      bidder.callBids(MOCK_BIDS_REQUEST, addBidResponseStub, doneStub, ajaxStub);

      expect(ajaxStub.called).to.equal(false);
    });

    it('should make the appropriate POST request', () => {
      const bidder = newBidder(spec);
      const url = 'test.url.com';
      const data = { arg: 2 };
      spec.isBidRequestValid.returns(true);
      spec.buildRequests.returns({
        method: 'POST',
        url: url,
        data: data
      });

      bidder.callBids(MOCK_BIDS_REQUEST, addBidResponseStub, doneStub, ajaxStub);

      expect(ajaxStub.calledOnce).to.equal(true);
      expect(ajaxStub.firstCall.args[0]).to.equal(url);
      expect(ajaxStub.firstCall.args[2]).to.equal(JSON.stringify(data));
      expect(ajaxStub.firstCall.args[3]).to.deep.equal({
        method: 'POST',
        contentType: 'text/plain',
        withCredentials: true
      });
    });

    it('should make the appropriate POST request when options are passed', () => {
      const bidder = newBidder(spec);
      const url = 'test.url.com';
      const data = { arg: 2 };
      const options = { contentType: 'application/json'};
      spec.isBidRequestValid.returns(true);
      spec.buildRequests.returns({
        method: 'POST',
        url: url,
        data: data,
        options: options
      });

      bidder.callBids(MOCK_BIDS_REQUEST, addBidResponseStub, doneStub, ajaxStub);

      expect(ajaxStub.calledOnce).to.equal(true);
      expect(ajaxStub.firstCall.args[0]).to.equal(url);
      expect(ajaxStub.firstCall.args[2]).to.equal(JSON.stringify(data));
      expect(ajaxStub.firstCall.args[3]).to.deep.equal({
        method: 'POST',
        contentType: 'application/json',
        withCredentials: true
      });
    });

    it('should make the appropriate GET request', () => {
      const bidder = newBidder(spec);
      const url = 'test.url.com';
      const data = { arg: 2 };
      spec.isBidRequestValid.returns(true);
      spec.buildRequests.returns({
        method: 'GET',
        url: url,
        data: data
      });

      bidder.callBids(MOCK_BIDS_REQUEST, addBidResponseStub, doneStub, ajaxStub);

      expect(ajaxStub.calledOnce).to.equal(true);
      expect(ajaxStub.firstCall.args[0]).to.equal(`${url}?arg=2&`);
      expect(ajaxStub.firstCall.args[2]).to.be.undefined;
      expect(ajaxStub.firstCall.args[3]).to.deep.equal({
        method: 'GET',
        withCredentials: true
      });
    });

    it('should make the appropriate GET request when options are passed', () => {
      const bidder = newBidder(spec);
      const url = 'test.url.com';
      const data = { arg: 2 };
      const opt = { withCredentials: false }
      spec.isBidRequestValid.returns(true);
      spec.buildRequests.returns({
        method: 'GET',
        url: url,
        data: data,
        options: opt
      });

      bidder.callBids(MOCK_BIDS_REQUEST, addBidResponseStub, doneStub, ajaxStub);

      expect(ajaxStub.calledOnce).to.equal(true);
      expect(ajaxStub.firstCall.args[0]).to.equal(`${url}?arg=2&`);
      expect(ajaxStub.firstCall.args[2]).to.be.undefined;
      expect(ajaxStub.firstCall.args[3]).to.deep.equal({
        method: 'GET',
        withCredentials: false
      });
    });

    it('should make multiple calls if the spec returns them', () => {
      const bidder = newBidder(spec);
      const url = 'test.url.com';
      const data = { arg: 2 };
      spec.isBidRequestValid.returns(true);
      spec.buildRequests.returns([
        {
          method: 'POST',
          url: url,
          data: data
        },
        {
          method: 'GET',
          url: url,
          data: data
        }
      ]);

      bidder.callBids(MOCK_BIDS_REQUEST, addBidResponseStub, doneStub, ajaxStub);

      expect(ajaxStub.calledTwice).to.equal(true);
    });

    it('should not add bids for each placement code if no requests are given', () => {
      const bidder = newBidder(spec);

      spec.isBidRequestValid.returns(true);
      spec.buildRequests.returns([]);
      spec.interpretResponse.returns([]);
      spec.getUserSyncs.returns([]);

      bidder.callBids(MOCK_BIDS_REQUEST, addBidResponseStub, doneStub, ajaxStub);

      expect(addBidResponseStub.callCount).to.equal(0);
    });
  });

  describe('when the ajax call succeeds', () => {
    let ajaxStub;
    let userSyncStub;

    beforeEach(() => {
      ajaxStub = sinon.stub(ajax, 'ajax', function(url, callbacks) {
        const fakeResponse = sinon.stub();
        fakeResponse.returns('headerContent');
        callbacks.success('response body', { getResponseHeader: fakeResponse });
      });
      addBidResponseStub.reset();
      doneStub.reset();
      userSyncStub = sinon.stub(userSync, 'registerSync')
    });

    afterEach(() => {
      ajaxStub.restore();
      userSyncStub.restore();
    });

    it('should call spec.interpretResponse() with the response content', () => {
      const bidder = newBidder(spec);

      spec.isBidRequestValid.returns(true);
      spec.buildRequests.returns({
        method: 'POST',
        url: 'test.url.com',
        data: {}
      });
      spec.getUserSyncs.returns([]);

      bidder.callBids(MOCK_BIDS_REQUEST, addBidResponseStub, doneStub, ajaxStub);

      expect(spec.interpretResponse.calledOnce).to.equal(true);
      const response = spec.interpretResponse.firstCall.args[0]
      expect(response.body).to.equal('response body')
      expect(response.headers.get('some-header')).to.equal('headerContent');
      expect(spec.interpretResponse.firstCall.args[1]).to.deep.equal({
        method: 'POST',
        url: 'test.url.com',
        data: {}
      });
      expect(doneStub.calledOnce).to.equal(true);
    });

    it('should call spec.interpretResponse() once for each request made', () => {
      const bidder = newBidder(spec);

      spec.isBidRequestValid.returns(true);
      spec.buildRequests.returns([
        {
          method: 'POST',
          url: 'test.url.com',
          data: {}
        },
        {
          method: 'POST',
          url: 'test.url.com',
          data: {}
        },
      ]);
      spec.getUserSyncs.returns([]);

      bidder.callBids(MOCK_BIDS_REQUEST, addBidResponseStub, doneStub, ajaxStub);

      expect(spec.interpretResponse.calledTwice).to.equal(true);
      expect(doneStub.calledOnce).to.equal(true);
    });

    it("should only add bids for valid adUnit code into the auction, even if the bidder doesn't bid on all of them", () => {
      const bidder = newBidder(spec);

      const bid = {
        requestId: '1',
        ad: 'ad-url.com',
        cpm: 0.5,
        height: 200,
        width: 300,
        adUnitCode: 'mock/placement'
      };
      spec.isBidRequestValid.returns(true);
      spec.buildRequests.returns({
        method: 'POST',
        url: 'test.url.com',
        data: {}
      });
      spec.getUserSyncs.returns([]);

      spec.interpretResponse.returns(bid);

      bidder.callBids(MOCK_BIDS_REQUEST, addBidResponseStub, doneStub, ajaxStub);

      expect(addBidResponseStub.calledOnce).to.equal(true);
      expect(addBidResponseStub.firstCall.args[0]).to.equal('mock/placement');
      expect(doneStub.calledOnce).to.equal(true);
    });

    it('should call spec.getUserSyncs() with the response', () => {
      const bidder = newBidder(spec);

      spec.isBidRequestValid.returns(true);
      spec.buildRequests.returns({
        method: 'POST',
        url: 'test.url.com',
        data: {}
      });
      spec.getUserSyncs.returns([]);

      bidder.callBids(MOCK_BIDS_REQUEST, addBidResponseStub, doneStub, ajaxStub);

      expect(spec.getUserSyncs.calledOnce).to.equal(true);
<<<<<<< HEAD
      expect(spec.getUserSyncs.firstCall.args[1]).to.deep.equal(['response body']);
      expect(doneStub.calledOnce).to.equal(true);
=======
      expect(spec.getUserSyncs.firstCall.args[1].length).to.equal(1);
      expect(spec.getUserSyncs.firstCall.args[1][0].body).to.equal('response body');
      expect(spec.getUserSyncs.firstCall.args[1][0].headers).to.have.property('get');
      expect(spec.getUserSyncs.firstCall.args[1][0].headers.get).to.be.a('function');
>>>>>>> 88af47b5
    });

    it('should register usersync pixels', () => {
      const bidder = newBidder(spec);

      spec.isBidRequestValid.returns(false);
      spec.buildRequests.returns([]);
      spec.getUserSyncs.returns([{
        type: 'iframe',
        url: 'usersync.com'
      }]);

      bidder.callBids(MOCK_BIDS_REQUEST, addBidResponseStub, doneStub, ajaxStub);

      expect(userSyncStub.called).to.equal(true);
      expect(userSyncStub.firstCall.args[0]).to.equal('iframe');
      expect(userSyncStub.firstCall.args[1]).to.equal(spec.code);
      expect(userSyncStub.firstCall.args[2]).to.equal('usersync.com');
    });
  });

  describe('when the ajax call fails', () => {
    let ajaxStub;

    beforeEach(() => {
      ajaxStub = sinon.stub(ajax, 'ajax', function(url, callbacks) {
        callbacks.error('ajax call failed.');
      });
      addBidResponseStub.reset();
      doneStub.reset();
    });

    afterEach(() => {
      ajaxStub.restore();
    });

    it('should not spec.interpretResponse()', () => {
      const bidder = newBidder(spec);

      spec.isBidRequestValid.returns(true);
      spec.buildRequests.returns({
        method: 'POST',
        url: 'test.url.com',
        data: {}
      });
      spec.getUserSyncs.returns([]);

      bidder.callBids(MOCK_BIDS_REQUEST, addBidResponseStub, doneStub, ajaxStub);

      expect(spec.interpretResponse.called).to.equal(false);
      expect(doneStub.calledOnce).to.equal(true);
    });

    it('should not add bids for each adunit code into the auction', () => {
      const bidder = newBidder(spec);

      spec.isBidRequestValid.returns(true);
      spec.buildRequests.returns({
        method: 'POST',
        url: 'test.url.com',
        data: {}
      });
      spec.interpretResponse.returns([]);
      spec.getUserSyncs.returns([]);

      bidder.callBids(MOCK_BIDS_REQUEST, addBidResponseStub, doneStub, ajaxStub);

      expect(addBidResponseStub.callCount).to.equal(0);
      expect(doneStub.calledOnce).to.equal(true);
    });

    it('should call spec.getUserSyncs() with no responses', () => {
      const bidder = newBidder(spec);

      spec.isBidRequestValid.returns(true);
      spec.buildRequests.returns({
        method: 'POST',
        url: 'test.url.com',
        data: {}
      });
      spec.getUserSyncs.returns([]);

      bidder.callBids(MOCK_BIDS_REQUEST, addBidResponseStub, doneStub, ajaxStub);

      expect(spec.getUserSyncs.calledOnce).to.equal(true);
      expect(spec.getUserSyncs.firstCall.args[1]).to.deep.equal([]);
      expect(doneStub.calledOnce).to.equal(true);
    });
  });
});

describe('registerBidder', () => {
  let registerBidAdapterStub;
  let aliasBidAdapterStub;

  beforeEach(() => {
    registerBidAdapterStub = sinon.stub(adaptermanager, 'registerBidAdapter');
    aliasBidAdapterStub = sinon.stub(adaptermanager, 'aliasBidAdapter');
  });

  afterEach(() => {
    registerBidAdapterStub.restore();
    aliasBidAdapterStub.restore();
  });

  function newEmptySpec() {
    return {
      code: CODE,
      isBidRequestValid: function() { },
      buildRequests: function() { },
      interpretResponse: function() { },
    };
  }

  it('should register a bidder with the adapterManager', () => {
    registerBidder(newEmptySpec());
    expect(registerBidAdapterStub.calledOnce).to.equal(true);
    expect(registerBidAdapterStub.firstCall.args[0]).to.have.property('callBids');
    expect(registerBidAdapterStub.firstCall.args[0].callBids).to.be.a('function');

    expect(registerBidAdapterStub.firstCall.args[1]).to.equal(CODE);
    expect(registerBidAdapterStub.firstCall.args[2]).to.be.undefined;
  });

  it('should register a bidder with the appropriate mediaTypes', () => {
    const thisSpec = Object.assign(newEmptySpec(), { supportedMediaTypes: ['video'] });
    registerBidder(thisSpec);
    expect(registerBidAdapterStub.calledOnce).to.equal(true);
    expect(registerBidAdapterStub.firstCall.args[2]).to.deep.equal({supportedMediaTypes: ['video']});
  });

  it('should register bidders with the appropriate aliases', () => {
    const thisSpec = Object.assign(newEmptySpec(), { aliases: ['foo', 'bar'] });
    registerBidder(thisSpec);

    expect(registerBidAdapterStub.calledThrice).to.equal(true);

    // Make sure our later calls don't override the bidder code from previous calls.
    expect(registerBidAdapterStub.firstCall.args[0].getBidderCode()).to.equal(CODE);
    expect(registerBidAdapterStub.secondCall.args[0].getBidderCode()).to.equal('foo')
    expect(registerBidAdapterStub.thirdCall.args[0].getBidderCode()).to.equal('bar')

    expect(registerBidAdapterStub.firstCall.args[1]).to.equal(CODE);
    expect(registerBidAdapterStub.secondCall.args[1]).to.equal('foo')
    expect(registerBidAdapterStub.thirdCall.args[1]).to.equal('bar')
  });
})<|MERGE_RESOLUTION|>--- conflicted
+++ resolved
@@ -368,15 +368,10 @@
       bidder.callBids(MOCK_BIDS_REQUEST, addBidResponseStub, doneStub, ajaxStub);
 
       expect(spec.getUserSyncs.calledOnce).to.equal(true);
-<<<<<<< HEAD
-      expect(spec.getUserSyncs.firstCall.args[1]).to.deep.equal(['response body']);
-      expect(doneStub.calledOnce).to.equal(true);
-=======
       expect(spec.getUserSyncs.firstCall.args[1].length).to.equal(1);
       expect(spec.getUserSyncs.firstCall.args[1][0].body).to.equal('response body');
       expect(spec.getUserSyncs.firstCall.args[1][0].headers).to.have.property('get');
       expect(spec.getUserSyncs.firstCall.args[1][0].headers.get).to.be.a('function');
->>>>>>> 88af47b5
     });
 
     it('should register usersync pixels', () => {
