import {
  getAdServerTargeting,
  getBidRequests,
  getBidResponses,
  getBidResponsesFromAPI,
  getTargetingKeys,
  getTargetingKeysBidLandscape,
  getAdUnits
} from 'test/fixtures/fixtures';
import { auctionManager, newAuctionManager } from 'src/auctionManager';
import { targeting, newTargeting } from 'src/targeting';
import { config as configObj } from 'src/config';
import * as ajaxLib from 'src/ajax';
import * as auctionModule from 'src/auction';
import { newBidder, registerBidder } from 'src/adapters/bidderFactory';
import * as targetingModule from 'src/targeting';

var assert = require('chai').assert;
var expect = require('chai').expect;

var urlParse = require('url-parse');

var prebid = require('src/prebid');
var utils = require('src/utils');
// var bidmanager = require('src/bidmanager');
var bidfactory = require('src/bidfactory');
var adloader = require('src/adloader');
var adaptermanager = require('src/adaptermanager');
var events = require('src/events');
var adserver = require('src/adserver');
var CONSTANTS = require('src/constants.json');

// These bid adapters are required to be loaded for the following tests to work
require('modules/appnexusBidAdapter');

var config = require('test/fixtures/config.json');

$$PREBID_GLOBAL$$ = $$PREBID_GLOBAL$$ || {};
var adUnits = getAdUnits();
var adUnitCodes = getAdUnits().map(unit => unit.code);
var bidsBackHandler = function() {};
const timeout = 2000;
var auction = auctionManager.createAuction({adUnits, adUnitCodes, callback: bidsBackHandler, cbTimeout: timeout});
auction.getBidRequests = getBidRequests;
auction.getBidsReceived = getBidResponses;
auction.getAdUnits = getAdUnits;
auction.getAuctionStatus = function() { return auctionModule.AUCTION_COMPLETED }

function resetAuction() {
  $$PREBID_GLOBAL$$.setConfig({ enableSendAllBids: false });
  auction.getBidRequests = getBidRequests;
  auction.getBidsReceived = getBidResponses;
  auction.getAdUnits = getAdUnits;
  auction.getAuctionStatus = function() { return auctionModule.AUCTION_COMPLETED }
}

var Slot = function Slot(elementId, pathId) {
  var slot = {
    targeting: [],
    getSlotElementId: function getSlotElementId() {
      return elementId;
    },

    getAdUnitPath: function getAdUnitPath() {
      return pathId;
    },

    setTargeting: function setTargeting(key, value) {
      var obj = [];
      obj[key] = value;
      this.targeting.push(obj);
    },

    getTargeting: function getTargeting() {
      return this.targeting;
    },

    getTargetingKeys: function getTargetingKeys() {
      return [];
    },

    clearTargeting: function clearTargeting() {
      return googletag.pubads().getSlots();
    }
  };
  slot.spySetTargeting = sinon.spy(slot, 'setTargeting');
  return slot;
};

var createSlotArray = function createSlotArray() {
  return [
    new Slot(config.adUnitElementIDs[0], config.adUnitCodes[0]),
    new Slot(config.adUnitElementIDs[1], config.adUnitCodes[1]),
    new Slot(config.adUnitElementIDs[2], config.adUnitCodes[2])
  ];
};

var createSlotArrayScenario2 = function createSlotArrayScenario2() {
  var slot1 = new Slot(config.adUnitElementIDs[0], config.adUnitCodes[0]);
  slot1.setTargeting('pos1', '750x350');
  var slot2 = new Slot(config.adUnitElementIDs[1], config.adUnitCodes[0]);
  slot2.setTargeting('gender', ['male', 'female']);
  return [
    slot1,
    slot2
  ];
};

window.googletag = {
  _slots: [],
  pubads: function () {
    var self = this;
    return {
      getSlots: function () {
        return self._slots;
      },

      setSlots: function (slots) {
        self._slots = slots;
      }
    };
  }
};

var createTagAST = function() {
  var tags = {};
  tags[config.adUnitCodes[0]] = {
    keywords: {}
  };
  return tags;
};

window.apntag = {
  keywords: [],
  tags: createTagAST(),
  setKeywords: function(key, params) {
    var self = this;
    if (!self.tags.hasOwnProperty(key)) {
      return;
    }
    self.tags[key].keywords = this.tags[key].keywords || {};

    utils._each(params, function(param, id) {
      if (!self.tags[key].keywords.hasOwnProperty(id)) { self.tags[key].keywords[id] = param; } else if (!utils.isArray(self.tags[key].keywords[id])) { self.tags[key].keywords[id] = [self.tags[key].keywords[id]].concat(param); } else { self.tags[key].keywords[id] = self.tags[key].keywords[id].concat(param); }
    });
  }
};

describe('Unit: Prebid Module', function () {
  this.timeout(0);
  let bidExpiryStub;
  before(() => {
    bidExpiryStub = sinon.stub(targetingModule, 'isBidExpired').callsFake(() => true);
  });

  after(function() {
    $$PREBID_GLOBAL$$.adUnits = [];
    targetingModule.isBidExpired.restore();
  });

  describe('getAdserverTargetingForAdUnitCodeStr', function () {
    beforeEach(() => {
      resetAuction();
    });

    it('should return targeting info as a string', function () {
      const adUnitCode = config.adUnitCodes[0];
      $$PREBID_GLOBAL$$.setConfig({ enableSendAllBids: true });
      var expected = 'foobar=0x0%2C300x250%2C300x600&hb_size=300x250&hb_pb=10.00&hb_adid=233bcbee889d46d&hb_bidder=appnexus&hb_size_triplelift=0x0&hb_pb_triplelift=10.00&hb_adid_triplelift=222bb26f9e8bd&hb_bidder_triplelift=triplelift&hb_size_appnexus=300x250&hb_pb_appnexus=10.00&hb_adid_appnexus=233bcbee889d46d&hb_bidder_appnexus=appnexus&hb_size_pagescience=300x250&hb_pb_pagescience=10.00&hb_adid_pagescience=25bedd4813632d7&hb_bidder_pagescienc=pagescience&hb_size_brightcom=300x250&hb_pb_brightcom=10.00&hb_adid_brightcom=26e0795ab963896&hb_bidder_brightcom=brightcom&hb_size_brealtime=300x250&hb_pb_brealtime=10.00&hb_adid_brealtime=275bd666f5a5a5d&hb_bidder_brealtime=brealtime&hb_size_pubmatic=300x250&hb_pb_pubmatic=10.00&hb_adid_pubmatic=28f4039c636b6a7&hb_bidder_pubmatic=pubmatic&hb_size_rubicon=300x600&hb_pb_rubicon=10.00&hb_adid_rubicon=29019e2ab586a5a&hb_bidder_rubicon=rubicon';
      var result = $$PREBID_GLOBAL$$.getAdserverTargetingForAdUnitCodeStr(adUnitCode);
      assert.equal(expected, result, 'returns expected string of ad targeting info');
    });

    it('should log message if adunitCode param is falsey', function () {
      var spyLogMessage = sinon.spy(utils, 'logMessage');
      var result = $$PREBID_GLOBAL$$.getAdserverTargetingForAdUnitCodeStr();
      assert.ok(spyLogMessage.calledWith('Need to call getAdserverTargetingForAdUnitCodeStr with adunitCode'), 'expected message was logged');
      assert.equal(result, undefined, 'result is undefined');
      utils.logMessage.restore();
    });
  });

  describe('getAdserverTargetingForAdUnitCode', function () {
    it('should return targeting info as an object', function () {
      const adUnitCode = config.adUnitCodes[0];
      $$PREBID_GLOBAL$$.setConfig({ enableSendAllBids: true });
      var result = $$PREBID_GLOBAL$$.getAdserverTargetingForAdUnitCode(adUnitCode);
      const expected = getAdServerTargeting()[adUnitCode];
      assert.deepEqual(result, expected, 'returns expected' +
        ' targeting info object');
    });
  });

  describe('getAdServerTargeting', function () {
    beforeEach(() => {
      resetAuction();
    });

    afterEach(() => {
      resetAuction();
    });

    it('should return current targeting data for slots', function () {
      $$PREBID_GLOBAL$$.setConfig({ enableSendAllBids: true });
      const targeting = $$PREBID_GLOBAL$$.getAdserverTargeting();
      const expected = getAdServerTargeting();
      assert.deepEqual(targeting, expected, 'targeting ok');
    });

    it('should return correct targeting with default settings', () => {
      var targeting = $$PREBID_GLOBAL$$.getAdserverTargeting();
      var expected = {
        '/19968336/header-bid-tag-0': {
          foobar: '0x0,300x250,300x600',
          hb_size: '300x250',
          hb_pb: '10.00',
          hb_adid: '233bcbee889d46d',
          hb_bidder: 'appnexus'
        },
        '/19968336/header-bid-tag1': {
          foobar: '728x90',
          hb_size: '728x90',
          hb_pb: '10.00',
          hb_adid: '24bd938435ec3fc',
          hb_bidder: 'appnexus'
        }
      };
      assert.deepEqual(targeting, expected);
    });

    it('should return correct targeting with bid landscape targeting on', () => {
      $$PREBID_GLOBAL$$.setConfig({ enableSendAllBids: true });
      var targeting = $$PREBID_GLOBAL$$.getAdserverTargeting();
      var expected = getAdServerTargeting();
      assert.deepEqual(targeting, expected);
    });

    it("should include a losing bid's custom ad targeting key", () => {
      // Let's make sure we're getting the expected losing bid.
      assert.equal(auction.getBidsReceived()[0]['bidderCode'], 'triplelift');
      assert.equal(auction.getBidsReceived()[0]['cpm'], 0.112256);

      // Modify the losing bid to have `alwaysUseBid=true` and a custom `adserverTargeting` key.
      let _bidsReceived = getBidResponses();
      _bidsReceived[0]['adserverTargeting'] = {
        always_use_me: 'abc',
      };

      auction.getBidsReceived = function() { return _bidsReceived };

      var targeting = $$PREBID_GLOBAL$$.getAdserverTargeting();

      // Ensure targeting for both ad placements includes the custom key.
      assert.equal(
        targeting['/19968336/header-bid-tag-0'].hasOwnProperty('always_use_me'),
        true
      );

      var expected = {
        '/19968336/header-bid-tag-0': {
          foobar: '300x250,300x600',
          hb_size: '300x250',
          hb_pb: '10.00',
          hb_adid: '233bcbee889d46d',
          hb_bidder: 'appnexus',
          always_use_me: 'abc'
        },
        '/19968336/header-bid-tag1': {
          foobar: '728x90',
          hb_size: '728x90',
          hb_pb: '10.00',
          hb_adid: '24bd938435ec3fc',
          hb_bidder: 'appnexus'
        }
      };
      assert.deepEqual(targeting, expected);
    });

    it('should not overwrite winning bids custom keys targeting key', () => {
      resetAuction();
      // mimic a bidderSetting.standard key here for each bid and alwaysUseBid true for every bid
      let _bidsReceived = getBidResponses();
      _bidsReceived.forEach(bid => {
        bid.adserverTargeting.custom_ad_id = bid.adId;
      });

      auction.getBidsReceived = function() { return _bidsReceived };

      $$PREBID_GLOBAL$$.bidderSettings = {
        'standard': {
          adserverTargeting: [{
            key: 'hb_bidder',
            val: function(bidResponse) {
              return bidResponse.bidderCode;
            }
          }, {
            key: 'custom_ad_id',
            val: function(bidResponse) {
              return bidResponse.adId;
            }
          }, {
            key: 'hb_pb',
            val: function(bidResponse) {
              return bidResponse.pbMg;
            }
          }, {
            key: 'foobar',
            val: function(bidResponse) {
              return bidResponse.size;
            }
          }]
        }
      };

      var targeting = $$PREBID_GLOBAL$$.getAdserverTargeting();

      var expected = {
        '/19968336/header-bid-tag-0': {
          foobar: '300x250',
          hb_size: '300x250',
          hb_pb: '10.00',
          hb_adid: '233bcbee889d46d',
          hb_bidder: 'appnexus',
          custom_ad_id: '233bcbee889d46d'
        },
        '/19968336/header-bid-tag1': {
          foobar: '728x90',
          hb_size: '728x90',
          hb_pb: '10.00',
          hb_adid: '24bd938435ec3fc',
          hb_bidder: 'appnexus',
          custom_ad_id: '24bd938435ec3fc'
        }
      };

      assert.deepEqual(targeting, expected);
      $$PREBID_GLOBAL$$.bidderSettings = {};
    });

    it('should not send standard targeting keys when the bid has `sendStandardTargeting` set to `false`', () => {
      let _bidsReceived = getBidResponses();
      _bidsReceived.forEach(bid => {
        bid.adserverTargeting.custom_ad_id = bid.adId;
        bid.sendStandardTargeting = false;
      });

      auction.getBidsReceived = function() { return _bidsReceived };

      var targeting = $$PREBID_GLOBAL$$.getAdserverTargeting();

      var expected = {
        '/19968336/header-bid-tag-0': {
          foobar: '0x0,300x250,300x600',
          custom_ad_id: '222bb26f9e8bd,233bcbee889d46d,25bedd4813632d7,26e0795ab963896,275bd666f5a5a5d,28f4039c636b6a7,29019e2ab586a5a'
        },
        '/19968336/header-bid-tag1': {
          foobar: '728x90',
          custom_ad_id: '24bd938435ec3fc'
        }
      };
      assert.deepEqual(targeting, expected);
    });
  });

  describe('getAdserverTargeting', function() {
    const customConfigObject = {
      'buckets': [
        { 'precision': 2, 'min': 0, 'max': 5, 'increment': 0.01 },
        { 'precision': 2, 'min': 5, 'max': 8, 'increment': 0.05},
        { 'precision': 2, 'min': 8, 'max': 20, 'increment': 0.5 },
        { 'precision': 2, 'min': 20, 'max': 25, 'increment': 1 }
      ]
    };
    let currentPriceBucket;
    let bid;
    let auction;
    let ajaxStub;
    let cbTimeout = 3000;
    let auctionManagerInstance = newAuctionManager();
    let targeting = newTargeting(auctionManagerInstance);

    let RESPONSE = {
      'version': '0.0.1',
      'tags': [{
        'uuid': '4d0a6829338a07',
        'tag_id': 4799418,
        'auction_id': '2256922143947979797',
        'no_ad_url': 'http://lax1-ib.adnxs.com/no-ad',
        'timeout_ms': 2500,
        'ads': [{
          'content_source': 'rtb',
          'ad_type': 'banner',
          'buyer_member_id': 958,
          'creative_id': 33989846,
          'media_type_id': 1,
          'media_subtype_id': 1,
          'cpm': 1.99,
          'cpm_publisher_currency': 0.500000,
          'publisher_currency_code': '$',
          'client_initiated_ad_counting': true,
          'rtb': {
            'banner': {
              'width': 728,
              'height': 90,
              'content': '<!-- Creative -->'
            },
            'trackers': [{
              'impression_urls': ['http://lax1-ib.adnxs.com/impression']
            }]
          }
        }]
      }]
    };

    before(() => {
      $$PREBID_GLOBAL$$.bidderSettings = {};
      currentPriceBucket = configObj.getConfig('priceGranularity');
      configObj.setConfig({ priceGranularity: customConfigObject });
      sinon.stub(adaptermanager, 'makeBidRequests').callsFake(() => ([{
        'bidderCode': 'appnexus',
        'auctionId': '20882439e3238c',
        'bidderRequestId': '331f3cf3f1d9c8',
        'bids': [
          {
            'bidder': 'appnexus',
            'params': {
              'placementId': '10433394'
            },
            'adUnitCode': 'div-gpt-ad-1460505748561-0',
            'sizes': [
              [
                300,
                250
              ],
              [
                300,
                600
              ]
            ],
            'bidId': '4d0a6829338a07',
            'bidderRequestId': '331f3cf3f1d9c8',
            'auctionId': '20882439e3238c'
          }
        ],
        'auctionStart': 1505250713622,
        'timeout': 3000
      }]
      ));
    });

    after(() => {
      configObj.setConfig({ priceGranularity: currentPriceBucket });
      adaptermanager.makeBidRequests.restore();
    })

    beforeEach(() => {
      let adUnits = [{
        code: 'div-gpt-ad-1460505748561-0',
        sizes: [[300, 250], [300, 600]],
        bids: [{
          bidder: 'appnexus',
          params: {
            placementId: '10433394'
          }
        }]
      }];
      let adUnitCodes = ['div-gpt-ad-1460505748561-0'];
      auction = auctionManagerInstance.createAuction({adUnits, adUnitCodes});
      ajaxStub = sinon.stub(ajaxLib, 'ajaxBuilder').callsFake(function() {
        return function(url, callback) {
          const fakeResponse = sinon.stub();
          fakeResponse.returns('headerContent');
          callback.success(JSON.stringify(RESPONSE), { getResponseHeader: fakeResponse });
        }
      });
    });

    afterEach(() => {
      ajaxStub.restore();
    });

    // it('should get correct hb_pb when using bid.cpm is between 0 to 5', () => {
    //   RESPONSE.tags[0].ads[0].cpm = 2.1234;
    //   auction.callBids(cbTimeout);
    //   let bidTargeting = targeting.getAllTargeting();
    //   expect(bidTargeting['div-gpt-ad-1460505748561-0']['hb_pb']).to.equal('2.12');
    // });

    // it('should get correct hb_pb when using bid.cpm is between 5 to 8', () => {
    //   RESPONSE.tags[0].ads[0].cpm = 6.78;
    //   auction.callBids(cbTimeout);
    //   let bidTargeting = targeting.getAllTargeting();
    //   expect(bidTargeting['div-gpt-ad-1460505748561-0']['hb_pb']).to.equal('6.75');
    // });

    // it('should get correct hb_pb when using bid.cpm is between 8 to 20', () => {
    //   RESPONSE.tags[0].ads[0].cpm = 19.5234;
    //   auction.callBids(cbTimeout);
    //   let bidTargeting = targeting.getAllTargeting();
    //   expect(bidTargeting['div-gpt-ad-1460505748561-0']['hb_pb']).to.equal('19.50');
    // });

    // it('should get correct hb_pb when using bid.cpm is between 20 to 25', () => {
    //   RESPONSE.tags[0].ads[0].cpm = 21.5234;
    //   auction.callBids(cbTimeout);
    //   let bidTargeting = targeting.getAllTargeting();
    //   expect(bidTargeting['div-gpt-ad-1460505748561-0']['hb_pb']).to.equal('21.00');
    // });
  });

  describe('getBidResponses', function () {
    it('should return expected bid responses when not passed an adunitCode', function () {
      var result = $$PREBID_GLOBAL$$.getBidResponses();
      var compare = getBidResponsesFromAPI();
      assert.deepEqual(result, compare, 'expected bid responses are returned');
    });

    it('should return bid responses for most recent requestId only', () => {
      const responses = $$PREBID_GLOBAL$$.getBidResponses();
      assert.equal(responses[Object.keys(responses)[0]].bids.length, 4);
    });
  });

  describe('getBidResponsesForAdUnitCode', function () {
    it('should return bid responses as expected', function () {
      const adUnitCode = '/19968336/header-bid-tag-0';
      const result = $$PREBID_GLOBAL$$.getBidResponsesForAdUnitCode(adUnitCode);
      const bids = getBidResponses().filter(bid => bid.adUnitCode === adUnitCode);
      const compare = { bids: bids };
      assert.deepEqual(result, compare, 'expected id responses for ad unit code are returned');
    });
  });

  describe('setTargetingForGPTAsync', function () {
    let logErrorSpy;

    beforeEach(() => {
      logErrorSpy = sinon.spy(utils, 'logError');
      resetAuction();
    });

    afterEach(() => {
      utils.logError.restore();
      resetAuction();
    });

    it('should set googletag targeting keys after calling setTargetingForGPTAsync function', function () {
      var slots = createSlotArrayScenario2();
      window.googletag.pubads().setSlots(slots);
      $$PREBID_GLOBAL$$.setTargetingForGPTAsync();

      var targeting = [];
      slots[1].getTargeting().map(function (value) {
        var temp = [];
        temp.push(Object.keys(value).toString());
        temp.push(value[Object.keys(value)]);
        targeting.push(temp);
      });

      assert.deepEqual(slots[1].spySetTargeting.args, targeting, 'google tag targeting options not matching');
    });

    it('should set targeting when passed a string ad unit code with enableSendAllBids', function () {
      var slots = createSlotArray();
      window.googletag.pubads().setSlots(slots);
      $$PREBID_GLOBAL$$.setConfig({ enableSendAllBids: true });

      $$PREBID_GLOBAL$$.setTargetingForGPTAsync('/19968336/header-bid-tag-0');
      expect(slots[0].spySetTargeting.args).to.deep.contain.members([['hb_bidder', 'appnexus'], ['hb_adid_appnexus', '233bcbee889d46d'], ['hb_pb_appnexus', '10.00']]);
    });

    it('should set targeting when passed an array of ad unit codes with enableSendAllBids', function () {
      var slots = createSlotArray();
      window.googletag.pubads().setSlots(slots);
      $$PREBID_GLOBAL$$.setConfig({ enableSendAllBids: true });

      $$PREBID_GLOBAL$$.setTargetingForGPTAsync(['/19968336/header-bid-tag-0']);
      expect(slots[0].spySetTargeting.args).to.deep.contain.members([['hb_bidder', 'appnexus'], ['hb_adid_appnexus', '233bcbee889d46d'], ['hb_pb_appnexus', '10.00']]);
    });

    it('should set targeting from googletag data', function () {
      var slots = createSlotArray();
      slots[0].spySetTargeting.resetHistory();
      window.googletag.pubads().setSlots(slots);

      $$PREBID_GLOBAL$$.setTargetingForGPTAsync();

      var expected = getTargetingKeys();
      expect(slots[0].spySetTargeting.args).to.deep.contain.members(expected);
    });

    it('Calling enableSendAllBids should set targeting to include standard keys with bidder' +
      ' append to key name', function () {
      var slots = createSlotArray();
      window.googletag.pubads().setSlots(slots);

      $$PREBID_GLOBAL$$.setConfig({ enableSendAllBids: true });
      $$PREBID_GLOBAL$$.setTargetingForGPTAsync();

      var expected = getTargetingKeysBidLandscape();
      expect(slots[0].spySetTargeting.args).to.deep.contain.members(expected);
    });

    it('should set targeting for bids', function () {
      // Make sure we're getting the expected losing bid.
      assert.equal(auctionManager.getBidsReceived()[0]['bidderCode'], 'triplelift');
      assert.equal(auctionManager.getBidsReceived()[0]['cpm'], 0.112256);

      resetAuction();
      // Modify the losing bid to have `alwaysUseBid=true` and a custom `adserverTargeting` key.
      let _bidsReceived = getBidResponses();
      _bidsReceived[0]['adserverTargeting'] = {
        always_use_me: 'abc',
      };

      auction.getBidsReceived = function() { return _bidsReceived };

      var slots = createSlotArray();
      window.googletag.pubads().setSlots(slots);

      $$PREBID_GLOBAL$$.setTargetingForGPTAsync();

      var expected = [
        [
          'hb_bidder',
          'appnexus'
        ],
        [
          'hb_adid',
          '233bcbee889d46d'
        ],
        [
          'hb_pb',
          '10.00'
        ],
        [
          'hb_size',
          '300x250'
        ],
        [
          'foobar',
          ['300x250', '300x600']
        ],
        [
          'always_use_me',
          'abc'
        ]
      ];

      expect(slots[0].spySetTargeting.args).to.deep.contain.members(expected);
    });

    it('should log error when googletag is not defined on page', function () {
      const error = 'window.googletag is not defined on the page';
      const windowGoogletagBackup = window.googletag;
      window.googletag = {};

      $$PREBID_GLOBAL$$.setTargetingForGPTAsync();
      assert.ok(logErrorSpy.calledWith(error), 'expected error was logged');
      window.googletag = windowGoogletagBackup;
    });

    it('should emit SET_TARGETING event when successfully invoked', function() {
      var slots = createSlotArray();
      window.googletag.pubads().setSlots(slots);

      var callback = sinon.spy();

      $$PREBID_GLOBAL$$.onEvent('setTargeting', callback);
      $$PREBID_GLOBAL$$.setTargetingForGPTAsync(config.adUnitCodes);

      sinon.assert.calledOnce(callback);
    });
  });

  describe('renderAd', function () {
    var bidId = 1;
    var doc = {};
    var elStub = {};
    var adResponse = {};
    var spyLogError = null;
    var spyLogMessage = null;
    var inIframe = true;

    function pushBidResponseToAuction(obj) {
      adResponse = Object.assign({
        auctionId: 1,
        adId: bidId,
        width: 300,
        height: 250,
      }, obj);
      auction.getBidsReceived = function() {
        let bidsReceived = getBidResponses();
        bidsReceived.push(adResponse);
        return bidsReceived;
      }
      auction.getAuctionId = () => 1;
    }

    beforeEach(function () {
      doc = {
        write: sinon.spy(),
        close: sinon.spy(),
        defaultView: {
          frameElement: {
            width: 0,
            height: 0
          }
        },
        getElementsByTagName: sinon.stub()
      };

      elStub = {
        insertBefore: sinon.stub()
      };
      doc.getElementsByTagName.returns([elStub]);

      spyLogError = sinon.spy(utils, 'logError');
      spyLogMessage = sinon.spy(utils, 'logMessage');

      inIframe = true;
      sinon.stub(utils, 'inIframe').callsFake(() => inIframe);
    });

    afterEach(function () {
      auction.getBidsReceived = getBidResponses;
      utils.logError.restore();
      utils.logMessage.restore();
      utils.inIframe.restore();
    });

    it('should require doc and id params', function () {
      $$PREBID_GLOBAL$$.renderAd();
      var error = 'Error trying to write ad Id :undefined to the page. Missing document or adId';
      assert.ok(spyLogError.calledWith(error), 'expected param error was logged');
    });

    it('should log message with bid id', function () {
      $$PREBID_GLOBAL$$.renderAd(doc, bidId);
      var message = 'Calling renderAd with adId :' + bidId;
      assert.ok(spyLogMessage.calledWith(message), 'expected message was logged');
    });

    it('should write the ad to the doc', function () {
      pushBidResponseToAuction({
        ad: "<script type='text/javascript' src='http://server.example.com/ad/ad.js'></script>"
      });
      adResponse.ad = "<script type='text/javascript' src='http://server.example.com/ad/ad.js'></script>";
      $$PREBID_GLOBAL$$.renderAd(doc, bidId);
      assert.ok(doc.write.calledWith(adResponse.ad), 'ad was written to doc');
      assert.ok(doc.close.called, 'close method called');
    });

    it('should place the url inside an iframe on the doc', function () {
      pushBidResponseToAuction({
        adUrl: 'http://server.example.com/ad/ad.js'
      });
      $$PREBID_GLOBAL$$.renderAd(doc, bidId);
      assert.ok(elStub.insertBefore.called, 'url was written to iframe in doc');
    });

    it('should log an error when no ad or url', function () {
      pushBidResponseToAuction({});
      $$PREBID_GLOBAL$$.renderAd(doc, bidId);
      var error = 'Error trying to write ad. No ad for bid response id: ' + bidId;
      assert.ok(spyLogError.calledWith(error), 'expected error was logged');
    });

    it('should log an error when not in an iFrame', () => {
      pushBidResponseToAuction({
        ad: "<script type='text/javascript' src='http://server.example.com/ad/ad.js'></script>"
      });
      inIframe = false;
      $$PREBID_GLOBAL$$.renderAd(document, bidId);
      const error = 'Error trying to write ad. Ad render call ad id ' + bidId + ' was prevented from writing to the main document.';
      assert.ok(spyLogError.calledWith(error), 'expected error was logged');
    });

    it('should not render videos', () => {
      pushBidResponseToAuction({
        mediatype: 'video'
      });
      $$PREBID_GLOBAL$$.renderAd(doc, bidId);
      sinon.assert.notCalled(doc.write);
    });

    it('should catch errors thrown when trying to write ads to the page', function () {
      pushBidResponseToAuction({
        ad: "<script type='text/javascript' src='http://server.example.com/ad/ad.js'></script>"
      });

      var error = { message: 'doc write error' };
      doc.write = sinon.stub().throws(error);
      $$PREBID_GLOBAL$$.renderAd(doc, bidId);

      var errorMessage = 'Error trying to write ad Id :' + bidId + ' to the page:' + error.message;
      assert.ok(spyLogError.calledWith(errorMessage), 'expected error was logged');
    });

    it('should log an error when ad not found', function () {
      var fakeId = 99;
      $$PREBID_GLOBAL$$.renderAd(doc, fakeId);
      var error = 'Error trying to write ad. Cannot find ad by given id : ' + fakeId;
      assert.ok(spyLogError.calledWith(error), 'expected error was logged');
    });

    it('should save bid displayed to winning bid', function () {
      pushBidResponseToAuction({
        ad: "<script type='text/javascript' src='http://server.example.com/ad/ad.js'></script>"
      });
      $$PREBID_GLOBAL$$.renderAd(doc, bidId);
      assert.deepEqual($$PREBID_GLOBAL$$.getAllWinningBids()[0], adResponse);
    });
  });

  describe('temp', () => {
    it('should execute callback after timeout', () => {
      const BIDDER_CODE = 'sampleBidder';
      let bids = [{
        'ad': 'creative',
        'cpm': '1.99',
        'width': 300,
        'height': 250,
        'bidderCode': BIDDER_CODE,
        'requestId': '4d0a6829338a07',
        'creativeId': 'id',
        'currency': 'USD',
        'netRevenue': true,
        'ttl': 360
      }];
      let bidRequests = [{
        'bidderCode': BIDDER_CODE,
        'auctionId': '20882439e3238c',
        'bidderRequestId': '331f3cf3f1d9c8',
        'bids': [
          {
            'bidder': BIDDER_CODE,
            'params': {
              'placementId': 'id'
            },
            'adUnitCode': 'adUnit-code',
            'sizes': [[300, 250], [300, 600]],
            'bidId': '4d0a6829338a07',
            'bidderRequestId': '331f3cf3f1d9c8',
            'auctionId': '20882439e3238c'
          }
        ],
        'auctionStart': 1505250713622,
        'timeout': 3000,
        'start': 1000
      }];
      let logMessageSpy = sinon.spy(utils, 'logMessage');
      let makeRequestsStub = sinon.stub(adaptermanager, 'makeBidRequests');
      makeRequestsStub.returns(bidRequests);
      let xhr = sinon.useFakeXMLHttpRequest();

      // let ajaxStub = sinon.stub(ajaxLib, 'ajaxBuilder').callsFake(function() {
      //   return function(url, callback) {
      //     const fakeResponse = sinon.stub();
      //     fakeResponse.returns('headerContent');
      //     callback.success('response body', { getResponseHeader: fakeResponse });
      //   }
      // });

      let adUnits = [{
        code: 'adUnit-code',
        bids: [
          {bidder: BIDDER_CODE, params: {placementId: 'id'}},
        ]
      }];
      let adUnitCodes = ['adUnit-code'];
      let auction = auctionModule.newAuction({adUnits, adUnitCodes, callback: function() {}, cbTimeout: 2000});
      let createAuctionStub = sinon.stub(auctionModule, 'newAuction');
      createAuctionStub.returns(auction);

      let spec = {
        code: BIDDER_CODE,
        isBidRequestValid: sinon.stub(),
        buildRequests: sinon.stub(),
        interpretResponse: sinon.stub(),
        getUserSyncs: sinon.stub()
      };

      registerBidder(spec);
      spec.buildRequests.returns([{'id': 123, 'method': 'POST'}]);
      spec.isBidRequestValid.returns(true);
      spec.interpretResponse.returns(bids);

      let clock = sinon.useFakeTimers();
      let requestObj = {
        bidsBackHandler: function bidsBackHandlerCallback() {},
        timeout: 2000,
        adUnits: adUnits
      };

      $$PREBID_GLOBAL$$.requestBids(requestObj);
      let re = new RegExp('^Auction [a-f0-9]{8}-?[a-f0-9]{4}-?4[a-f0-9]{3}-?[89ab][a-f0-9]{3}-?[a-f0-9]{12} timedOut$');
      clock.tick(requestObj.timeout - 1);
      assert.ok(logMessageSpy.neverCalledWith(sinon.match(re)), 'executeCallback not called');

      clock.tick(1);
      assert.ok(logMessageSpy.calledWith(sinon.match(re)), 'executeCallback called');

      clock.restore();
      // ajaxStub.restore();
      adaptermanager.makeBidRequests.restore();
      auctionModule.newAuction.restore();
      utils.logMessage.restore();
      xhr.restore();
    });
  })

  describe('requestBids', () => {
    let xhr;
    let requests;

    beforeEach(() => {
      xhr = sinon.useFakeXMLHttpRequest();
      requests = [];
      xhr.onCreate = request => requests.push(request);
    });

    afterEach(() => xhr.restore());
    var adUnitsBackup;
    var auctionManagerStub;
    let logMessageSpy

    let spec = {
      code: 'sampleBidder',
      isBidRequestValid: () => {},
      buildRequests: () => {},
      interpretResponse: () => {},
      getUserSyncs: () => {}
    };
    registerBidder(spec);

    describe('part 1', () => {
      beforeEach(() => {
        adUnitsBackup = auction.getAdUnits
        auctionManagerStub = sinon.stub(auctionManager, 'createAuction').callsFake(function() {
          return auction;
        });
        logMessageSpy = sinon.spy(utils, 'logMessage');
      });

      afterEach(() => {
        auction.getAdUnits = adUnitsBackup;
        auctionManager.createAuction.restore();
        utils.logMessage.restore();
        resetAuction();
      });

      it('should log message when adUnits not configured', () => {
        $$PREBID_GLOBAL$$.adUnits = [];
        try {
          $$PREBID_GLOBAL$$.requestBids({});
        } catch (e) {
          console.log(e);
        }
        assert.ok(logMessageSpy.calledWith('No adUnits configured. No bids requested.'), 'expected message was logged');
      });

      it('should execute callback immediately if adUnits is empty', () => {
        var bidsBackHandler = function bidsBackHandlerCallback() {};
        var spyExecuteCallback = sinon.spy(bidsBackHandler);

        $$PREBID_GLOBAL$$.adUnits = [];
        $$PREBID_GLOBAL$$.requestBids({
          bidsBackHandler: spyExecuteCallback
        });

        assert.ok(spyExecuteCallback.calledOnce, 'callback executed immediately when adUnits is' +
          ' empty');
      });

      it('should not propagate exceptions from bidsBackHandler', () => {
        $$PREBID_GLOBAL$$.adUnits = [];

        var requestObj = {
          bidsBackHandler: function bidsBackHandlerCallback() {
            var test;
            return test.test;
          }
        };

        expect(() => {
          $$PREBID_GLOBAL$$.requestBids(requestObj);
        }).not.to.throw();
      });
    });

<<<<<<< HEAD
    // describe.skip('#video', () => {
    //   let spyCallBids;
    //   let createAuctionStub;
    //   let adUnits;

    //   before(() => {
    //     adUnits = [{
    //       code: 'adUnit-code',
    //       mediaType: 'video',
    //       sizes: [[300, 250], [300, 600]],
    //       bids: [
    //         {bidder: 'appnexus', params: {placementId: 'id'}},
    //         {bidder: 'sampleBidder', params: {placementId: 'id'}}
    //       ]
    //     }];
    //     adUnitCodes = ['adUnit-code'];
    //     let auction = auctionModule.newAuction({adUnits, adUnitCodes, callback: function() {}, cbTimeout: timeout});
    //     spyCallBids = sinon.spy(adaptermanager, 'callBids');
    //     createAuctionStub = sinon.stub(auctionModule, 'newAuction');
    //     createAuctionStub.returns(auction);
    //   });

    //   after(() => {
    //     auctionModule.newAuction.restore();
    //     adaptermanager.callBids.restore();
    //   });

    //   // it('should not callBids if a video adUnit has non-video bidders', () => {
    //   //   const videoAdaptersBackup = adaptermanager.videoAdapters;
    //   //   adaptermanager.videoAdapters = ['appnexus'];
    //   //   $$PREBID_GLOBAL$$.requestBids({adUnits});
    //   //   sinon.assert.notCalled(adaptermanager.callBids);
    //   //   adaptermanager.videoAdapters = videoAdaptersBackup;
    //   // });
    // });

    describe('#video', () => {
=======
    describe('multiformat requests', () => {
>>>>>>> e14c719e
      let spyCallBids;
      let createAuctionStub;
      let adUnits;

<<<<<<< HEAD
      before(() => {
        adUnits = [{
          code: 'adUnit-code',
          mediaType: 'video',
          sizes: [[300, 250], [300, 600]],
          bids: [
            {bidder: 'appnexus', params: {placementId: 'id'}}
=======
      beforeEach(() => {
        adUnits = [{
          code: 'adUnit-code',
          mediaTypes: {
            banner: {},
            native: {},
          },
          sizes: [[300, 250], [300, 600]],
          bids: [
            {bidder: 'appnexus', params: {placementId: 'id'}},
            {bidder: 'sampleBidder', params: {placementId: 'banner-only-bidder'}}
>>>>>>> e14c719e
          ]
        }];
        adUnitCodes = ['adUnit-code'];
        let auction = auctionModule.newAuction({adUnits, adUnitCodes, callback: function() {}, cbTimeout: timeout});
        spyCallBids = sinon.spy(adaptermanager, 'callBids');
        createAuctionStub = sinon.stub(auctionModule, 'newAuction');
        createAuctionStub.returns(auction);
      })

      afterEach(() => {
        auctionModule.newAuction.restore();
        adaptermanager.callBids.restore();
      });

      it('bidders that support one of the declared formats are allowed to participate', () => {
        $$PREBID_GLOBAL$$.requestBids({adUnits});
        sinon.assert.calledOnce(adaptermanager.callBids);

        const spyArgs = adaptermanager.callBids.getCall(0);
        const biddersCalled = spyArgs.args[0][0].bids;

        // appnexus and sampleBidder both support banner
        expect(biddersCalled.length).to.equal(2);
      });

      it('bidders that do not support one of the declared formats are dropped', () => {
        delete adUnits[0].mediaTypes.banner;

        $$PREBID_GLOBAL$$.requestBids({adUnits});
        sinon.assert.calledOnce(adaptermanager.callBids);

        const spyArgs = adaptermanager.callBids.getCall(0);
        const biddersCalled = spyArgs.args[0][0].bids;

        // only appnexus supports native
        expect(biddersCalled.length).to.equal(1);
      });
    });

    describe('part 2', () => {
      let spyCallBids;
      let createAuctionStub;
      let adUnits;

      before(() => {
        adUnits = [{
          code: 'adUnit-code',
          sizes: [[300, 250], [300, 600]],
          bids: [
            {bidder: 'appnexus', params: {placementId: '10433394'}}
          ]
        }];
        let adUnitCodes = ['adUnit-code'];
        let auction = auctionModule.newAuction({adUnits, adUnitCodes, callback: function() {}, cbTimeout: timeout});

        adUnits[0]['mediaType'] = 'native';
        adUnitCodes = ['adUnit-code'];
        let auction1 = auctionModule.newAuction({adUnits, adUnitCodes, callback: function() {}, cbTimeout: timeout});

        adUnits = [{
          code: 'adUnit-code',
          nativeParams: {type: 'image'},
          sizes: [[300, 250], [300, 600]],
          bids: [
            {bidder: 'appnexus', params: {placementId: 'id'}}
          ]
        }];
        let auction3 = auctionModule.newAuction({adUnits, adUnitCodes, callback: function() {}, cbTimeout: timeout});

        let createAuctionStub = sinon.stub(auctionModule, 'newAuction');
        createAuctionStub.onCall(0).returns(auction1);
        createAuctionStub.onCall(2).returns(auction3);
        createAuctionStub.returns(auction);
      });

      after(() => {
        auctionModule.newAuction.restore();
      });

      beforeEach(() => {
        spyCallBids = sinon.spy(adaptermanager, 'callBids');
      })

      afterEach(() => {
        adaptermanager.callBids.restore();
      })

      it('should callBids if a native adUnit has all native bidders', () => {
        $$PREBID_GLOBAL$$.requestBids({adUnits});
        sinon.assert.calledOnce(adaptermanager.callBids);
      });

      it('should call callBids function on adaptermanager', () => {
        let adUnits = [{
          code: 'adUnit-code',
          sizes: [[300, 250], [300, 600]],
          bids: [
            {bidder: 'appnexus', params: {placementId: '10433394'}}
          ]
        }];
        $$PREBID_GLOBAL$$.requestBids({adUnits});
        assert.ok(spyCallBids.called, 'called adaptermanager.callBids');
      });

      it('splits native type to individual native assets', () => {
        let adUnits = [{
          code: 'adUnit-code',
          nativeParams: {type: 'image'},
          sizes: [[300, 250], [300, 600]],
          bids: [
            {bidder: 'appnexus', params: {placementId: 'id'}}
          ]
        }];
        $$PREBID_GLOBAL$$.requestBids({adUnits});
        const spyArgs = adaptermanager.callBids.getCall(0);
        const nativeRequest = spyArgs.args[1][0].bids[0].nativeParams;
        expect(nativeRequest).to.deep.equal({
          image: {required: true},
          title: {required: true},
          sponsoredBy: {required: true},
          clickUrl: {required: true},
          body: {required: false},
          icon: {required: false},
        });
        resetAuction();
      });
    });

    describe('part-3', () => {
      let auctionManagerInstance = newAuctionManager();
      let auctionManagerStub;
      let adUnits1 = getAdUnits().filter((adUnit) => {
        return adUnit.code === '/19968336/header-bid-tag1';
      });
      let adUnitCodes1 = getAdUnits().map(unit => unit.code);
      let auction1 = auctionManagerInstance.createAuction({adUnits: adUnits1, adUnitCodes: adUnitCodes1});

      let adUnits2 = getAdUnits().filter((adUnit) => {
        return adUnit.code === '/19968336/header-bid-tag-0';
      });
      let adUnitCodes2 = getAdUnits().map(unit => unit.code);
      let auction2 = auctionManagerInstance.createAuction({adUnits: adUnits2, adUnitCodes: adUnitCodes2});
      let spyCallBids;

      auction1.getBidRequests = function() {
        return getBidRequests().map((req) => {
          req.bids = req.bids.filter((bid) => {
            return bid.adUnitCode === '/19968336/header-bid-tag1';
          });
          return (req.bids.length > 0) ? req : undefined;
        }).filter((item) => {
          return item != undefined;
        });
      };
      auction1.getBidsReceived = function() {
        return getBidResponses().filter((bid) => {
          return bid.adUnitCode === '/19968336/header-bid-tag1';
        });
      };

      auction2.getBidRequests = function() {
        return getBidRequests().map((req) => {
          req.bids = req.bids.filter((bid) => {
            return bid.adUnitCode === '/19968336/header-bid-tag-0';
          });
          return (req.bids.length > 0) ? req : undefined;
        }).filter((item) => {
          return item != undefined;
        });
      };
      auction2.getBidsReceived = function() {
        return getBidResponses().filter((bid) => {
          return bid.adUnitCode === '/19968336/header-bid-tag-0';
        });
      };

      beforeEach(function() {
        spyCallBids = sinon.spy(adaptermanager, 'callBids');
        auctionManagerStub = sinon.stub(auctionManager, 'createAuction');
        auctionManagerStub.onCall(0).returns(auction1);
        auctionManagerStub.onCall(1).returns(auction2);
      });

      afterEach(function() {
        auctionManager.createAuction.restore();
        adaptermanager.callBids.restore();
      });

      it('should not queue bid requests when a previous bid request is in process', () => {
        var requestObj1 = {
          bidsBackHandler: function bidsBackHandlerCallback() {},
          timeout: 2000,
          adUnits: auction1.getAdUnits()
        };

        var requestObj2 = {
          bidsBackHandler: function bidsBackHandlerCallback() {},
          timeout: 2000,
          adUnits: auction2.getAdUnits()
        };

        assert.equal(auctionManager.getBidsReceived().length, 8, '_bidsReceived contains 8 bids');

        $$PREBID_GLOBAL$$.requestBids(requestObj1);
        $$PREBID_GLOBAL$$.requestBids(requestObj2);

        assert.ok(spyCallBids.calledTwice, 'When two requests for bids are made both should be' +
          ' callBids immediately');

        let result = targeting.getAllTargeting(); // $$PREBID_GLOBAL$$.getAdserverTargeting();
        let expected = {
          '/19968336/header-bid-tag-0': {
            'foobar': '0x0,300x250,300x600',
            'hb_size': '300x250',
            'hb_pb': '10.00',
            'hb_adid': '233bcbee889d46d',
            'hb_bidder': 'appnexus'
          },
          '/19968336/header-bid-tag1': {
            'hb_bidder': 'appnexus',
            'hb_adid': '24bd938435ec3fc',
            'hb_pb': '10.00',
            'hb_size': '728x90',
            'foobar': '728x90'
          }
        }
        assert.deepEqual(result, expected, 'targeting info returned for current placements');
      });
    });
  });

  describe('onEvent', () => {
    it('should log an error when handler is not a function', () => {
      var spyLogError = sinon.spy(utils, 'logError');
      var event = 'testEvent';
      $$PREBID_GLOBAL$$.onEvent(event);
      assert.ok(spyLogError.calledWith('The event handler provided is not a function and was not set on event "' + event + '".'),
        'expected error was logged');
      utils.logError.restore();
    });

    it('should log an error when id provided is not valid for event', () => {
      var spyLogError = sinon.spy(utils, 'logError');
      var event = 'bidWon';
      $$PREBID_GLOBAL$$.onEvent(event, Function, 'testId');
      assert.ok(spyLogError.calledWith('The id provided is not valid for event "' + event + '" and no handler was set.'),
        'expected error was logged');
      utils.logError.restore();
    });

    it('should call events.on with valid parameters', () => {
      var spyEventsOn = sinon.spy(events, 'on');
      $$PREBID_GLOBAL$$.onEvent('bidWon', Function);
      assert.ok(spyEventsOn.calledWith('bidWon', Function));
      events.on.restore();
    });
  });

  describe('offEvent', () => {
    it('should return when id provided is not valid for event', () => {
      var spyEventsOff = sinon.spy(events, 'off');
      $$PREBID_GLOBAL$$.offEvent('bidWon', Function, 'testId');
      assert.ok(spyEventsOff.notCalled);
      events.off.restore();
    });

    it('should call events.off with valid parameters', () => {
      var spyEventsOff = sinon.spy(events, 'off');
      $$PREBID_GLOBAL$$.offEvent('bidWon', Function);
      assert.ok(spyEventsOff.calledWith('bidWon', Function));
      events.off.restore();
    });
  });

  describe('emit', () => {
    it('should be able to emit event without arguments', () => {
      var spyEventsEmit = sinon.spy(events, 'emit');
      events.emit(CONSTANTS.EVENTS.AUCTION_END);
      assert.ok(spyEventsEmit.calledWith('auctionEnd'));
      events.emit.restore();
    });
  });

  describe('registerBidAdapter', () => {
    it('should register bidAdaptor with adaptermanager', () => {
      var registerBidAdapterSpy = sinon.spy(adaptermanager, 'registerBidAdapter');
      $$PREBID_GLOBAL$$.registerBidAdapter(Function, 'biddercode');
      assert.ok(registerBidAdapterSpy.called, 'called adaptermanager.registerBidAdapter');
      adaptermanager.registerBidAdapter.restore();
    });

    it('should catch thrown errors', () => {
      var spyLogError = sinon.spy(utils, 'logError');
      var errorObject = { message: 'bidderAdaptor error' };
      var bidderAdaptor = sinon.stub().throws(errorObject);

      $$PREBID_GLOBAL$$.registerBidAdapter(bidderAdaptor, 'biddercode');

      var errorMessage = 'Error registering bidder adapter : ' + errorObject.message;
      assert.ok(spyLogError.calledWith(errorMessage), 'expected error was caught');
      utils.logError.restore();
    });
  });

  describe('createBid', () => {
    it('should return a bid object', () => {
      const statusCode = 1;
      const bid = $$PREBID_GLOBAL$$.createBid(statusCode);
      assert.isObject(bid, 'bid is an object');
      assert.equal(bid.getStatusCode(), statusCode, 'bid has correct status');

      const defaultStatusBid = $$PREBID_GLOBAL$$.createBid();
      assert.isObject(defaultStatusBid, 'bid is an object');
      assert.equal(defaultStatusBid.getStatusCode(), 0, 'bid has correct status');
    });
  });

  describe('loadScript', () => {
    it('should call adloader.loadScript', () => {
      const loadScriptSpy = sinon.spy(adloader, 'loadScript');
      const tagSrc = '';
      const callback = Function;
      const useCache = false;

      $$PREBID_GLOBAL$$.loadScript(tagSrc, callback, useCache);
      assert.ok(loadScriptSpy.calledWith(tagSrc, callback, useCache), 'called adloader.loadScript');
      adloader.loadScript.restore();
    });
  });

  describe('aliasBidder', () => {
    it('should call adaptermanager.aliasBidder', () => {
      const aliasBidAdapterSpy = sinon.spy(adaptermanager, 'aliasBidAdapter');
      const bidderCode = 'testcode';
      const alias = 'testalias';

      $$PREBID_GLOBAL$$.aliasBidder(bidderCode, alias);
      assert.ok(aliasBidAdapterSpy.calledWith(bidderCode, alias), 'called adaptermanager.aliasBidAdapterSpy');
      adaptermanager.aliasBidAdapter.restore();
    });

    it('should log error when not passed correct arguments', () => {
      const logErrorSpy = sinon.spy(utils, 'logError');
      const error = 'bidderCode and alias must be passed as arguments';

      $$PREBID_GLOBAL$$.aliasBidder();
      assert.ok(logErrorSpy.calledWith(error), 'expected error was logged');
      utils.logError.restore();
    });
  });

  describe('setPriceGranularity', () => {
    it('should log error when not passed granularity', () => {
      const logErrorSpy = sinon.spy(utils, 'logError');
      const error = 'Prebid Error: no value passed to `setPriceGranularity()`';

      $$PREBID_GLOBAL$$.setConfig({ priceGranularity: null });
      assert.ok(logErrorSpy.calledWith(error), 'expected error was logged');
      utils.logError.restore();
    });

    it('should log error when not passed a valid config object', () => {
      const logErrorSpy = sinon.spy(utils, 'logError');
      const error = 'Invalid custom price value passed to `setPriceGranularity()`';
      const badConfig = {
        'buckets': [{
          'min': 0,
          'max': 3,
          'increment': 0.01,
        },
        {
          // missing min prop
          'max': 18,
          'increment': 0.05,
          'cap': true
        }
        ]
      };

      $$PREBID_GLOBAL$$.setConfig({ priceGranularity: badConfig });
      assert.ok(logErrorSpy.calledWith(error), 'expected error was logged');
      utils.logError.restore();
    });

    it('should set customPriceBucket with custom config buckets', () => {
      let customPriceBucket = configObj.getConfig('customPriceBucket');
      const goodConfig = {
        'buckets': [{
          'min': 0,
          'max': 3,
          'increment': 0.01,
          'cap': true
        }
        ]
      };
      configObj.setConfig({ priceGranularity: goodConfig });
      let priceGranularity = configObj.getConfig('priceGranularity');
      let newCustomPriceBucket = configObj.getConfig('customPriceBucket');
      expect(goodConfig).to.deep.equal(newCustomPriceBucket);
      expect(priceGranularity).to.equal(CONSTANTS.GRANULARITY_OPTIONS.CUSTOM);
    });
  });

  describe('emit event', () => {
    let auctionManagerStub;
    beforeEach(() => {
      auctionManagerStub = sinon.stub(auctionManager, 'createAuction').callsFake(function() {
        return auction;
      });
    });

    afterEach(() => {
      auctionManager.createAuction.restore();
    });
  });

  describe('removeAdUnit', () => {
    it('should remove given adUnit in adUnits array', () => {
      const adUnit1 = {
        code: 'adUnit1',
        bids: [{
          bidder: 'appnexus',
          params: { placementId: '123' }
        }]
      };
      const adUnit2 = {
        code: 'adUnit2',
        bids: [{
          bidder: 'rubicon',
          params: {
            accountId: '1234',
            siteId: '1234',
            zoneId: '1234'
          }
        }]
      };
      const adUnits = [adUnit1, adUnit2];
      $$PREBID_GLOBAL$$.adUnits = adUnits;
      $$PREBID_GLOBAL$$.removeAdUnit('foobar');
      assert.deepEqual($$PREBID_GLOBAL$$.adUnits, adUnits);
      $$PREBID_GLOBAL$$.removeAdUnit('adUnit1');
      assert.deepEqual($$PREBID_GLOBAL$$.adUnits, [adUnit2]);
    });
  });

  describe('getDealTargeting', () => {
    beforeEach(() => {
      resetAuction();
    });

    afterEach(() => {
      resetAuction();
    });

    it('should truncate deal keys', () => {
      $$PREBID_GLOBAL$$._bidsReceived = [
        {
          'bidderCode': 'appnexusDummyName',
          'dealId': '1234',
          'width': 300,
          'height': 250,
          'statusMessage': 'Bid available',
          'adId': '233bcbee889d46d',
          'creative_id': 29681110,
          'cpm': 10,
          'adUrl': 'http://lax1-ib.adnxs.com/ab?e=wqT_3QL8BKh8AgAAAwDWAAUBCMjAybkFEMLLiJWTu9PsVxjL84KE1tzG-kkgASotCQAAAQII4D8RAQcQAADgPxkJCQjwPyEJCQjgPykRCaAwuvekAji-B0C-B0gCUNbLkw5YweAnYABokUB4190DgAEBigEDVVNEkgUG8FKYAawCoAH6AagBAbABALgBAcABA8gBANABANgBAOABAPABAIoCOnVmKCdhJywgNDk0NDcyLCAxNDYyOTE5MjQwKTt1ZigncicsIDI5NjgxMTEwLDIeAPBskgLZASFmU21rZ0FpNjBJY0VFTmJMa3c0WUFDREI0Q2N3QURnQVFBUkl2Z2RRdXZla0FsZ0FZSk1IYUFCd0EzZ0RnQUVEaUFFRGtBRUJtQUVCb0FFQnFBRURzQUVBdVFFQUFBQUFBQURnUDhFQgkMTEFBNERfSkFRMkxMcEVUMU93XzJRFSggd1AtQUJBUFVCBSxASmdDaW9EVTJnV2dBZ0MxQWcBFgRDOQkIqERBQWdQSUFnUFFBZ1BZQWdQZ0FnRG9BZ0Q0QWdDQUF3RS6aAiUhV1FrbmI63AAcd2VBbklBUW8JXPCVVS7YAugH4ALH0wHqAh9odHRwOi8vcHJlYmlkLm9yZzo5OTk5L2dwdC5odG1sgAMAiAMBkAMAmAMFoAMBqgMAsAMAuAMAwAOsAsgDANgDAOADAOgDAPgDA4AEAJIEBC9qcHSYBACiBAoxMC4xLjEzLjM3qAQAsgQICAAQABgAIAC4BADABADIBADSBAoxMC4wLjg1Ljkx&s=1bf15e8cdc7c0c8c119614c6386ab1496560da39&referrer=http%3A%2F%2Fprebid.org%3A9999%2Fgpt.html',
          'responseTimestamp': 1462919239340,
          'requestTimestamp': 1462919238919,
          'bidder': 'appnexus',
          'adUnitCode': '/19968336/header-bid-tag-0',
          'timeToRespond': 421,
          'pbLg': '5.00',
          'pbMg': '10.00',
          'pbHg': '10.00',
          'pbAg': '10.00',
          'size': '300x250',
          'alwaysUseBid': true,
          'auctionId': 123456,
          'adserverTargeting': {
            'hb_bidder': 'appnexus',
            'hb_adid': '233bcbee889d46d',
            'hb_pb': '10.00',
            'hb_size': '300x250',
            'foobar': '300x250',
            'hb_deal_appnexusDummyName': '1234'
          }
        }
      ];

      var result = $$PREBID_GLOBAL$$.getAdserverTargeting();
      Object.keys(result['/19968336/header-bid-tag-0']).forEach(value => {
        expect(value).to.have.length.of.at.most(20);
      });
    });
  });

  describe('getHighestCpm', () => {
    // it('returns an array of winning bid objects for each adUnit', () => {
    //   const highestCpmBids = $$PREBID_GLOBAL$$.getHighestCpmBids();
    //   expect(highestCpmBids.length).to.equal(2);
    //   expect(highestCpmBids[0]).to.deep.equal(auctionManager.getBidsReceived()[1]);
    //   expect(highestCpmBids[1]).to.deep.equal(auctionManager.getBidsReceived()[2]);
    // });

    it('returns an array containing the highest bid object for the given adUnitCode', () => {
      const highestCpmBids = $$PREBID_GLOBAL$$.getHighestCpmBids('/19968336/header-bid-tag-0');
      expect(highestCpmBids.length).to.equal(1);
      expect(highestCpmBids[0]).to.deep.equal(auctionManager.getBidsReceived()[1]);
    });

    it('returns an empty array when the given adUnit is not found', () => {
      const highestCpmBids = $$PREBID_GLOBAL$$.getHighestCpmBids('/stallone');
      expect(highestCpmBids.length).to.equal(0);
    });

    it('returns an empty array when the given adUnit has no bids', () => {
      let _bidsReceived = getBidResponses()[0];
      _bidsReceived.cpm = 0;
      auction.getBidsReceived = function() { return _bidsReceived };

      const highestCpmBids = $$PREBID_GLOBAL$$.getHighestCpmBids('/19968336/header-bid-tag-0');
      expect(highestCpmBids.length).to.equal(0);
      resetAuction();
    });
  });

  describe('setTargetingForAst', () => {
    let targeting;
    let auctionManagerInstance;

    beforeEach(() => {
      resetAuction();
      auctionManagerInstance = newAuctionManager();
      sinon.stub(auctionManagerInstance, 'getBidsReceived').callsFake(function() {
        return [getBidResponses()[1]];
      });
      sinon.stub(auctionManagerInstance, 'getAdUnitCodes').callsFake(function() {
        return ['/19968336/header-bid-tag-0'];
      });
      targeting = newTargeting(auctionManagerInstance);
    });

    afterEach(() => {
      auctionManagerInstance.getBidsReceived.restore();
      auctionManagerInstance.getAdUnitCodes.restore();
      resetAuction();
    });

    it('should set targeting for appnexus apntag object', () => {
      const bids = auctionManagerInstance.getBidsReceived();
      const adUnitCode = '/19968336/header-bid-tag-0';

      var expectedAdserverTargeting = bids[0].adserverTargeting;
      var newAdserverTargeting = {};
      for (var key in expectedAdserverTargeting) {
        var nkey = (key === 'hb_adid') ? key.toUpperCase() : key;
        newAdserverTargeting[nkey] = expectedAdserverTargeting[key];
      }

      targeting.setTargetingForAst();
      expect(newAdserverTargeting).to.deep.equal(window.apntag.tags[adUnitCode].keywords);
    });

    it('should not find hb_adid key in lowercase for all bidders', () => {
      const adUnitCode = '/19968336/header-bid-tag-0';
      $$PREBID_GLOBAL$$.setConfig({ enableSendAllBids: true });
      targeting.setTargetingForAst();
      const keywords = Object.keys(window.apntag.tags[adUnitCode].keywords).filter(keyword => (keyword.substring(0, 'hb_adid'.length) === 'hb_adid'));
      expect(keywords.length).to.equal(0);
    });
  });

  describe('The monkey-patched queue.push function', function() {
    beforeEach(function initializeSpies() {
      sinon.spy(utils, 'logError');
    });

    afterEach(function resetSpies() {
      utils.logError.restore();
    });

    it('should run commands which are pushed into it', function() {
      let cmd = sinon.spy();
      $$PREBID_GLOBAL$$.cmd.push(cmd);
      assert.isTrue(cmd.called);
    });

    it('should log an error when given non-functions', function() {
      $$PREBID_GLOBAL$$.cmd.push(5);
      assert.isTrue(utils.logError.calledOnce);
    });

    it('should log an error if the command passed into it fails', function() {
      $$PREBID_GLOBAL$$.cmd.push(function() {
        throw new Error('Failed function.');
      });
      assert.isTrue(utils.logError.calledOnce);
    });
  });

  describe('The monkey-patched que.push function', function() {
    it('should be the same as the cmd.push function', function() {
      assert.equal($$PREBID_GLOBAL$$.que.push, $$PREBID_GLOBAL$$.cmd.push);
    });
  });
});<|MERGE_RESOLUTION|>--- conflicted
+++ resolved
@@ -989,60 +989,11 @@
       });
     });
 
-<<<<<<< HEAD
-    // describe.skip('#video', () => {
-    //   let spyCallBids;
-    //   let createAuctionStub;
-    //   let adUnits;
-
-    //   before(() => {
-    //     adUnits = [{
-    //       code: 'adUnit-code',
-    //       mediaType: 'video',
-    //       sizes: [[300, 250], [300, 600]],
-    //       bids: [
-    //         {bidder: 'appnexus', params: {placementId: 'id'}},
-    //         {bidder: 'sampleBidder', params: {placementId: 'id'}}
-    //       ]
-    //     }];
-    //     adUnitCodes = ['adUnit-code'];
-    //     let auction = auctionModule.newAuction({adUnits, adUnitCodes, callback: function() {}, cbTimeout: timeout});
-    //     spyCallBids = sinon.spy(adaptermanager, 'callBids');
-    //     createAuctionStub = sinon.stub(auctionModule, 'newAuction');
-    //     createAuctionStub.returns(auction);
-    //   });
-
-    //   after(() => {
-    //     auctionModule.newAuction.restore();
-    //     adaptermanager.callBids.restore();
-    //   });
-
-    //   // it('should not callBids if a video adUnit has non-video bidders', () => {
-    //   //   const videoAdaptersBackup = adaptermanager.videoAdapters;
-    //   //   adaptermanager.videoAdapters = ['appnexus'];
-    //   //   $$PREBID_GLOBAL$$.requestBids({adUnits});
-    //   //   sinon.assert.notCalled(adaptermanager.callBids);
-    //   //   adaptermanager.videoAdapters = videoAdaptersBackup;
-    //   // });
-    // });
-
-    describe('#video', () => {
-=======
     describe('multiformat requests', () => {
->>>>>>> e14c719e
       let spyCallBids;
       let createAuctionStub;
       let adUnits;
 
-<<<<<<< HEAD
-      before(() => {
-        adUnits = [{
-          code: 'adUnit-code',
-          mediaType: 'video',
-          sizes: [[300, 250], [300, 600]],
-          bids: [
-            {bidder: 'appnexus', params: {placementId: 'id'}}
-=======
       beforeEach(() => {
         adUnits = [{
           code: 'adUnit-code',
@@ -1054,7 +1005,6 @@
           bids: [
             {bidder: 'appnexus', params: {placementId: 'id'}},
             {bidder: 'sampleBidder', params: {placementId: 'banner-only-bidder'}}
->>>>>>> e14c719e
           ]
         }];
         adUnitCodes = ['adUnit-code'];
